--- conflicted
+++ resolved
@@ -2148,10 +2148,6 @@
 func (w workerList) filtered(eval *bexpr.Evaluator) (workerList, error) {
 	var ret []*servers.Worker
 	for _, worker := range w {
-<<<<<<< HEAD
-		filterInput := map[string]interface{}{
-			"name": worker.GetName(),
-=======
 
 		// TODO: Decide how we are actually going to filter by name now that
 		//   we are separating reported status name and the resource name.
@@ -2161,7 +2157,6 @@
 		}
 		filterInput := map[string]interface{}{
 			"name": name,
->>>>>>> a281d102
 			"tags": worker.CanonicalTags(),
 		}
 		ok, err := eval.Evaluate(filterInput)
