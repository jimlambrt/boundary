--- conflicted
+++ resolved
@@ -105,17 +105,10 @@
 			if len(newCredLibs) > 0 {
 				credLibOplogMsgs := make([]*oplog.Message, 0, len(newCredLibs))
 				if err := w.CreateItems(ctx, newCredLibs, db.NewOplogMsgs(&credLibOplogMsgs)); err != nil {
-<<<<<<< HEAD
-					return errors.Wrap(ctx, err, op, errors.WithMsg("unable to add credential libraries"))
-				}
-				if returnedCredLibs, err = fetchLibraries(ctx, read, t.PublicId); err != nil {
-					return errors.Wrap(ctx, err, op, errors.WithMsg("unable to read host sets"))
-=======
-					return errors.Wrap(err, op, errors.WithMsg("unable to add credential sources"))
+					return errors.Wrap(ctx, err, op, errors.WithMsg("unable to add credential sources"))
 				}
 				if returnedCredSources, err = fetchCredentialSources(ctx, read, t.PublicId); err != nil {
-					return errors.Wrap(err, op, errors.WithMsg("unable to read credential sources"))
->>>>>>> 76a7ce93
+					return errors.Wrap(ctx, err, op, errors.WithMsg("unable to read credential sources"))
 				}
 				msgs = append(msgs, credLibOplogMsgs...)
 			}
