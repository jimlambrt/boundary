--- conflicted
+++ resolved
@@ -20,11 +20,7 @@
 		assert.NoError(t, err)
 	}()
 	t.Run("valid-scope", func(t *testing.T) {
-<<<<<<< HEAD
-		assert := assert.New(t)
-=======
 		assert, require := assert.New(t), require.New(t)
->>>>>>> f41bf6e3
 		w := db.New(conn)
 		org, _ := TestScopes(t, conn)
 		user := TestUser(t, conn, org.PublicId)
@@ -40,11 +36,7 @@
 		assert.True(proto.Equal(foundScope, org))
 	})
 	t.Run("bad-scope", func(t *testing.T) {
-<<<<<<< HEAD
-		assert := assert.New(t)
-=======
 		assert, require := assert.New(t), require.New(t)
->>>>>>> f41bf6e3
 		w := db.New(conn)
 		org, _ := TestScopes(t, conn)
 		user := TestUser(t, conn, org.PublicId)
