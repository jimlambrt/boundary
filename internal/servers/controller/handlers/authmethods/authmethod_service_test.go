package authmethods_test

import (
	"context"
	"fmt"
	"regexp"
	"strings"
	"testing"

	"github.com/google/go-cmp/cmp"
	"github.com/hashicorp/boundary/internal/auth"
	"github.com/hashicorp/boundary/internal/auth/oidc"
	"github.com/hashicorp/boundary/internal/auth/password"
	"github.com/hashicorp/boundary/internal/authtoken"
	"github.com/hashicorp/boundary/internal/db"
	"github.com/hashicorp/boundary/internal/errors"
	pb "github.com/hashicorp/boundary/internal/gen/controller/api/resources/authmethods"
	scopepb "github.com/hashicorp/boundary/internal/gen/controller/api/resources/scopes"
	pbs "github.com/hashicorp/boundary/internal/gen/controller/api/services"
	"github.com/hashicorp/boundary/internal/iam"
	"github.com/hashicorp/boundary/internal/kms"
	"github.com/hashicorp/boundary/internal/servers/controller/handlers"
	"github.com/hashicorp/boundary/internal/servers/controller/handlers/authmethods"
	"github.com/hashicorp/boundary/internal/types/action"
	"github.com/hashicorp/boundary/internal/types/scope"
	capoidc "github.com/hashicorp/cap/oidc"
	"google.golang.org/genproto/protobuf/field_mask"
	"google.golang.org/grpc/codes"
	"google.golang.org/protobuf/proto"
	"google.golang.org/protobuf/testing/protocmp"
	"google.golang.org/protobuf/types/known/structpb"
	"google.golang.org/protobuf/types/known/timestamppb"
	"google.golang.org/protobuf/types/known/wrapperspb"

	"github.com/stretchr/testify/assert"
	"github.com/stretchr/testify/require"
)

const (
	testPassword  = "thetestpassword"
	testLoginName = "default"
)

var (
	pwAuthorizedActions = []string{
		action.Read.String(),
		action.Update.String(),
		action.Delete.String(),
		action.ChangePassword.String(),
		action.SetPassword.String(),
		action.Authenticate.String(),
	}
	oidcAuthorizedActions = []string{
		action.Read.String(),
		action.Update.String(),
		action.Delete.String(),
		action.ChangeState.String(),
		action.Authenticate.String(),
	}
)

var authorizedCollectionActions = map[string]*structpb.ListValue{
	"accounts": {
		Values: []*structpb.Value{
			structpb.NewStringValue("create"),
			structpb.NewStringValue("list"),
		},
	},
}

func TestGet(t *testing.T) {
	conn, _ := db.TestSetup(t, "postgres")
	rw := db.New(conn)
	wrapper := db.TestWrapper(t)
	kmsCache := kms.TestKms(t, conn, wrapper)
	iamRepoFn := func() (*iam.Repository, error) {
		return iam.TestRepo(t, conn, wrapper), nil
	}
	oidcRepoFn := func() (*oidc.Repository, error) {
		return oidc.NewRepository(rw, rw, kmsCache)
	}
	pwRepoFn := func() (*password.Repository, error) {
		return password.NewRepository(rw, rw, kmsCache)
	}
	atRepoFn := func() (*authtoken.Repository, error) {
		return authtoken.NewRepository(rw, rw, kmsCache)
	}
	iamRepo := iam.TestRepo(t, conn, wrapper)

	o, _ := iam.TestScopes(t, iamRepo)
	am := password.TestAuthMethods(t, conn, o.GetPublicId(), 1)[0]

	wantPw := &pb.AuthMethod{
		Id:          am.GetPublicId(),
		ScopeId:     am.GetScopeId(),
		CreatedTime: am.CreateTime.GetTimestamp(),
		UpdatedTime: am.UpdateTime.GetTimestamp(),
		Type:        "password",
		Attributes: &structpb.Struct{Fields: map[string]*structpb.Value{
			"min_password_length":   structpb.NewNumberValue(8),
			"min_login_name_length": structpb.NewNumberValue(3),
		}},
		Version: 1,
		Scope: &scopepb.ScopeInfo{
			Id:   o.GetPublicId(),
			Type: o.GetType(),
		},
		AuthorizedActions:           pwAuthorizedActions,
		AuthorizedCollectionActions: authorizedCollectionActions,
	}

	databaseWrapper, err := kmsCache.GetWrapper(context.Background(), o.GetPublicId(), kms.KeyPurposeDatabase)
	require.NoError(t, err)
	oidcam := oidc.TestAuthMethod(t, conn, databaseWrapper, o.GetPublicId(), oidc.InactiveState, oidc.TestConvertToUrls(t, "https://alice.com")[0], "alice_rp", "secret")

	wantOidc := &pb.AuthMethod{
		Id:          oidcam.GetPublicId(),
		ScopeId:     oidcam.GetScopeId(),
		CreatedTime: oidcam.CreateTime.GetTimestamp(),
		UpdatedTime: oidcam.UpdateTime.GetTimestamp(),
		Type:        auth.OidcSubtype.String(),
		Attributes: &structpb.Struct{Fields: map[string]*structpb.Value{
			"discovery_url":      structpb.NewStringValue("https://alice.com"),
			"client_id":          structpb.NewStringValue("alice_rp"),
			"client_secret_hmac": structpb.NewStringValue("<hmac>"),
			"state":              structpb.NewStringValue(string(oidc.InactiveState)),
		}},
		Version: 1,
		Scope: &scopepb.ScopeInfo{
			Id:   o.GetPublicId(),
			Type: o.GetType(),
		},
		AuthorizedActions:           oidcAuthorizedActions,
		AuthorizedCollectionActions: authorizedCollectionActions,
	}

	cases := []struct {
		name    string
		scopeId string
		req     *pbs.GetAuthMethodRequest
		res     *pbs.GetAuthMethodResponse
		err     error
	}{
		{
			name:    "Get an Existing PW AuthMethod",
			scopeId: o.GetPublicId(),
			req:     &pbs.GetAuthMethodRequest{Id: am.GetPublicId()},
			res:     &pbs.GetAuthMethodResponse{Item: wantPw},
		},
		{
			name:    "Get an Existing OIDC AuthMethod",
			scopeId: o.GetPublicId(),
			req:     &pbs.GetAuthMethodRequest{Id: oidcam.GetPublicId()},
			res:     &pbs.GetAuthMethodResponse{Item: wantOidc},
		},
		{
			name:    "Get a non existant AuthMethod",
			scopeId: o.GetPublicId(),
			req:     &pbs.GetAuthMethodRequest{Id: password.AuthMethodPrefix + "_DoesntExis"},
			res:     nil,
			err:     handlers.ApiErrorWithCode(codes.NotFound),
		},
		{
			name:    "Wrong id prefix",
			scopeId: o.GetPublicId(),
			req:     &pbs.GetAuthMethodRequest{Id: "j_1234567890"},
			res:     nil,
			err:     handlers.ApiErrorWithCode(codes.InvalidArgument),
		},
		{
			name:    "space in id",
			scopeId: o.GetPublicId(),
			req:     &pbs.GetAuthMethodRequest{Id: password.AuthMethodPrefix + "_1 23456789"},
			res:     nil,
			err:     handlers.ApiErrorWithCode(codes.InvalidArgument),
		},
	}
	for _, tc := range cases {
		t.Run(tc.name, func(t *testing.T) {
			assert, require := assert.New(t), require.New(t)

			s, err := authmethods.NewService(kmsCache, pwRepoFn, oidcRepoFn, iamRepoFn, atRepoFn)
			require.NoError(err, "Couldn't create new auth_method service.")

			got, gErr := s.GetAuthMethod(auth.DisabledAuthTestContext(auth.WithScopeId(tc.scopeId)), tc.req)
			if tc.err != nil {
				require.Error(gErr)
				assert.True(errors.Is(gErr, tc.err), "GetAuthMethod(%+v) got error %v, wanted %v", tc.req, gErr, tc.err)
				return
			}
			require.NoError(gErr)
			if _, ok := got.Item.Attributes.Fields["client_secret_hmac"]; ok {
				assert.NotEqual("secret", got.Item.Attributes.Fields["client_secret_hmac"])
				got.Item.Attributes.Fields["client_secret_hmac"] = structpb.NewStringValue("<hmac>")
			}
			assert.Empty(cmp.Diff(got, tc.res, protocmp.Transform()), "GetAuthMethod(%q) got response %q, wanted %q", tc.req, got, tc.res)
		})
	}
}

func TestList(t *testing.T) {
	conn, _ := db.TestSetup(t, "postgres")
	rw := db.New(conn)
	wrapper := db.TestWrapper(t)
	kmsCache := kms.TestKms(t, conn, wrapper)
	iamRepoFn := func() (*iam.Repository, error) {
		return iam.TestRepo(t, conn, wrapper), nil
	}
	oidcRepoFn := func() (*oidc.Repository, error) {
		return oidc.NewRepository(rw, rw, kmsCache)
	}
	pwRepoFn := func() (*password.Repository, error) {
		return password.NewRepository(rw, rw, kmsCache)
	}
	atRepoFn := func() (*authtoken.Repository, error) {
		return authtoken.NewRepository(rw, rw, kmsCache)
	}
	iamRepo := iam.TestRepo(t, conn, wrapper)

	oNoAuthMethods, _ := iam.TestScopes(t, iamRepo)
	oWithAuthMethods, _ := iam.TestScopes(t, iamRepo)
	oWithOtherAuthMethods, _ := iam.TestScopes(t, iamRepo)

	var wantSomeAuthMethods []*pb.AuthMethod
	databaseWrapper, err := kmsCache.GetWrapper(context.Background(), oWithAuthMethods.GetPublicId(), kms.KeyPurposeDatabase)
	require.NoError(t, err)
	oidcam := oidc.TestAuthMethod(t, conn, databaseWrapper, oWithAuthMethods.GetPublicId(), oidc.InactiveState, oidc.TestConvertToUrls(t, "https://alice.com")[0], "alice_rp", "secret")
	wantSomeAuthMethods = append(wantSomeAuthMethods, &pb.AuthMethod{
		Id:          oidcam.GetPublicId(),
		ScopeId:     oWithAuthMethods.GetPublicId(),
		CreatedTime: oidcam.GetCreateTime().GetTimestamp(),
		UpdatedTime: oidcam.GetUpdateTime().GetTimestamp(),
		Scope:       &scopepb.ScopeInfo{Id: oWithAuthMethods.GetPublicId(), Type: scope.Org.String()},
		Version:     1,
		Type:        auth.OidcSubtype.String(),
		Attributes: &structpb.Struct{Fields: map[string]*structpb.Value{
			"discovery_url":      structpb.NewStringValue("https://alice.com"),
			"client_id":          structpb.NewStringValue("alice_rp"),
			"client_secret_hmac": structpb.NewStringValue("<hmac>"),
			"state":              structpb.NewStringValue(string(oidc.InactiveState)),
		}},
		AuthorizedActions:           oidcAuthorizedActions,
		AuthorizedCollectionActions: authorizedCollectionActions,
	})

	for _, am := range password.TestAuthMethods(t, conn, oWithAuthMethods.GetPublicId(), 3) {
		wantSomeAuthMethods = append(wantSomeAuthMethods, &pb.AuthMethod{
			Id:          am.GetPublicId(),
			ScopeId:     oWithAuthMethods.GetPublicId(),
			CreatedTime: am.GetCreateTime().GetTimestamp(),
			UpdatedTime: am.GetUpdateTime().GetTimestamp(),
			Scope:       &scopepb.ScopeInfo{Id: oWithAuthMethods.GetPublicId(), Type: scope.Org.String()},
			Version:     1,
			Type:        "password",
			Attributes: &structpb.Struct{Fields: map[string]*structpb.Value{
				"min_password_length":   structpb.NewNumberValue(8),
				"min_login_name_length": structpb.NewNumberValue(3),
			}},
			AuthorizedActions:           pwAuthorizedActions,
			AuthorizedCollectionActions: authorizedCollectionActions,
		})
	}

	var wantOtherAuthMethods []*pb.AuthMethod
	for _, aa := range password.TestAuthMethods(t, conn, oWithOtherAuthMethods.GetPublicId(), 3) {
		wantOtherAuthMethods = append(wantOtherAuthMethods, &pb.AuthMethod{
			Id:          aa.GetPublicId(),
			ScopeId:     oWithOtherAuthMethods.GetPublicId(),
			CreatedTime: aa.GetCreateTime().GetTimestamp(),
			UpdatedTime: aa.GetUpdateTime().GetTimestamp(),
			Scope:       &scopepb.ScopeInfo{Id: oWithOtherAuthMethods.GetPublicId(), Type: scope.Org.String()},
			Version:     1,
			Type:        "password",
			Attributes: &structpb.Struct{Fields: map[string]*structpb.Value{
				"min_password_length":   structpb.NewNumberValue(8),
				"min_login_name_length": structpb.NewNumberValue(3),
			}},
			AuthorizedActions:           pwAuthorizedActions,
			AuthorizedCollectionActions: authorizedCollectionActions,
		})
	}

	cases := []struct {
		name string
		req  *pbs.ListAuthMethodsRequest
		res  *pbs.ListAuthMethodsResponse
		err  error
	}{
		{
			name: "List Some Auth Methods",
			req:  &pbs.ListAuthMethodsRequest{ScopeId: oWithAuthMethods.GetPublicId()},
			res:  &pbs.ListAuthMethodsResponse{Items: wantSomeAuthMethods},
		},
		{
			name: "List Other Auth Methods",
			req:  &pbs.ListAuthMethodsRequest{ScopeId: oWithOtherAuthMethods.GetPublicId()},
			res:  &pbs.ListAuthMethodsResponse{Items: wantOtherAuthMethods},
		},
		{
			name: "List No Auth Methods",
			req:  &pbs.ListAuthMethodsRequest{ScopeId: oNoAuthMethods.GetPublicId()},
			res:  &pbs.ListAuthMethodsResponse{},
		},
		{
			name: "Unfound Auth Method",
			req:  &pbs.ListAuthMethodsRequest{ScopeId: "o_DoesntExis"},
			err:  handlers.ApiErrorWithCode(codes.NotFound),
		},
		{
			name: "List All Auth Methods Recursively",
			req:  &pbs.ListAuthMethodsRequest{ScopeId: "global", Recursive: true},
			res: &pbs.ListAuthMethodsResponse{
				Items: append(wantSomeAuthMethods, wantOtherAuthMethods...),
			},
		},
		{
			name: "Filter To Some Auth Methods",
			req: &pbs.ListAuthMethodsRequest{
				ScopeId: "global", Recursive: true,
				Filter: fmt.Sprintf(`"/item/scope/id"==%q`, oWithAuthMethods.GetPublicId()),
			},
			res: &pbs.ListAuthMethodsResponse{Items: wantSomeAuthMethods},
		},
		{
			name: "Filter All Auth Methods",
			req:  &pbs.ListAuthMethodsRequest{ScopeId: oWithAuthMethods.GetPublicId(), Filter: `"/item/id"=="nothingmatchesthis"`},
			res:  &pbs.ListAuthMethodsResponse{},
		},
		{
			name: "Filter Bad Format",
			req:  &pbs.ListAuthMethodsRequest{ScopeId: oWithAuthMethods.GetPublicId(), Filter: `"//id/"=="bad"`},
			err:  handlers.InvalidArgumentErrorf("bad format", nil),
		},
	}
	for _, tc := range cases {
		t.Run(tc.name, func(t *testing.T) {
			assert, require := assert.New(t), require.New(t)
			s, err := authmethods.NewService(kmsCache, pwRepoFn, oidcRepoFn, iamRepoFn, atRepoFn)
			require.NoError(err, "Couldn't create new auth_method service.")

			got, gErr := s.ListAuthMethods(auth.DisabledAuthTestContext(auth.WithScopeId(tc.req.GetScopeId())), tc.req)
			if tc.err != nil {
				require.Error(gErr)
				assert.True(errors.Is(gErr, tc.err), "ListAuthMethods() for scope %q got error %v, wanted %v", tc.req.GetScopeId(), gErr, tc.err)
				return
			}
			require.NoError(gErr)
			for i, g := range got.Items {
				if _, ok := g.Attributes.Fields["client_secret_hmac"]; ok {
					assert.NotEqual("secret", g.Attributes.Fields["client_secret_hmac"])
					delete(g.Attributes.Fields, "client_secret_hmac")
					delete(tc.res.Items[i].Attributes.Fields, "client_secret_hmac")
				}
			}
			assert.Empty(cmp.Diff(got, tc.res, protocmp.Transform()), "ListAuthMethods() for scope %q got response %q, wanted %q", tc.req.GetScopeId(), got, tc.res)
		})
	}
}

func TestDelete(t *testing.T) {
	conn, _ := db.TestSetup(t, "postgres")
	rw := db.New(conn)
	wrapper := db.TestWrapper(t)
	kmsCache := kms.TestKms(t, conn, wrapper)
	iamRepoFn := func() (*iam.Repository, error) {
		return iam.TestRepo(t, conn, wrapper), nil
	}
	oidcRepoFn := func() (*oidc.Repository, error) {
		return oidc.NewRepository(rw, rw, kmsCache)
	}
	pwRepoFn := func() (*password.Repository, error) {
		return password.NewRepository(rw, rw, kmsCache)
	}
	atRepoFn := func() (*authtoken.Repository, error) {
		return authtoken.NewRepository(rw, rw, kmsCache)
	}
	iamRepo := iam.TestRepo(t, conn, wrapper)

	o, _ := iam.TestScopes(t, iamRepo)
	pwam := password.TestAuthMethods(t, conn, o.GetPublicId(), 1)[0]

	databaseWrapper, err := kmsCache.GetWrapper(context.Background(), o.GetPublicId(), kms.KeyPurposeDatabase)
	oidcam := oidc.TestAuthMethod(t, conn, databaseWrapper, o.GetPublicId(), oidc.InactiveState, oidc.TestConvertToUrls(t, "https://alice.com")[0], "alice_rp", "my-dogs-name")

	s, err := authmethods.NewService(kmsCache, pwRepoFn, oidcRepoFn, iamRepoFn, atRepoFn)
	require.NoError(t, err, "Error when getting new auth_method service.")

	cases := []struct {
		name string
		req  *pbs.DeleteAuthMethodRequest
		res  *pbs.DeleteAuthMethodResponse
		err  error
	}{
		{
			name: "Delete an Existing PW AuthMethod",
			req: &pbs.DeleteAuthMethodRequest{
				Id: pwam.GetPublicId(),
			},
			res: &pbs.DeleteAuthMethodResponse{},
		},
		{
			name: "Delete an Existing OIDC AuthMethod",
			req: &pbs.DeleteAuthMethodRequest{
				Id: oidcam.GetPublicId(),
			},
			res: &pbs.DeleteAuthMethodResponse{},
		},
		{
			name: "Delete bad auth_method id",
			req: &pbs.DeleteAuthMethodRequest{
				Id: password.AuthMethodPrefix + "_doesntexis",
			},
			err: handlers.ApiErrorWithCode(codes.NotFound),
		},
		{
			name: "Bad AuthMethod Id formatting",
			req: &pbs.DeleteAuthMethodRequest{
				Id: "bad_format",
			},
			err: handlers.ApiErrorWithCode(codes.InvalidArgument),
		},
	}
	for _, tc := range cases {
		t.Run(tc.name, func(t *testing.T) {
			assert, require := assert.New(t), require.New(t)
			got, gErr := s.DeleteAuthMethod(auth.DisabledAuthTestContext(auth.WithScopeId(o.GetPublicId())), tc.req)
			if tc.err != nil {
				require.Error(gErr)
				assert.True(errors.Is(gErr, tc.err), "DeleteAuthMethod(%+v) got error %v, wanted %v", tc.req, gErr, tc.err)
			}
			assert.EqualValuesf(tc.res, got, "DeleteAuthMethod(%q) got response %q, wanted %q", tc.req, got, tc.res)
		})
	}
}

func TestDelete_twice(t *testing.T) {
	assert, require := assert.New(t), require.New(t)
	conn, _ := db.TestSetup(t, "postgres")
	rw := db.New(conn)
	wrapper := db.TestWrapper(t)
	kms := kms.TestKms(t, conn, wrapper)
	iamRepoFn := func() (*iam.Repository, error) {
		return iam.TestRepo(t, conn, wrapper), nil
	}
	oidcRepoFn := func() (*oidc.Repository, error) {
		return oidc.NewRepository(rw, rw, kms)
	}
	pwRepoFn := func() (*password.Repository, error) {
		return password.NewRepository(rw, rw, kms)
	}
	atRepoFn := func() (*authtoken.Repository, error) {
		return authtoken.NewRepository(rw, rw, kms)
	}
	iamRepo := iam.TestRepo(t, conn, wrapper)

	o, _ := iam.TestScopes(t, iamRepo)
	am := password.TestAuthMethods(t, conn, o.GetPublicId(), 1)[0]

	s, err := authmethods.NewService(kms, pwRepoFn, oidcRepoFn, iamRepoFn, atRepoFn)
	require.NoError(err, "Error when getting new auth_method service.")

	req := &pbs.DeleteAuthMethodRequest{
		Id: am.GetPublicId(),
	}
	_, gErr := s.DeleteAuthMethod(auth.DisabledAuthTestContext(auth.WithScopeId(o.GetPublicId())), req)
	assert.NoError(gErr, "First attempt")
	_, gErr = s.DeleteAuthMethod(auth.DisabledAuthTestContext(auth.WithScopeId(o.GetPublicId())), req)
	assert.Error(gErr, "Second attempt")
	assert.True(errors.Is(gErr, handlers.ApiErrorWithCode(codes.NotFound)), "Expected permission denied for the second delete.")
}

func TestCreate(t *testing.T) {
	conn, _ := db.TestSetup(t, "postgres")
	rw := db.New(conn)
	wrapper := db.TestWrapper(t)
	kms := kms.TestKms(t, conn, wrapper)
	iamRepoFn := func() (*iam.Repository, error) {
		return iam.TestRepo(t, conn, wrapper), nil
	}
	pwRepoFn := func() (*password.Repository, error) {
		return password.NewRepository(rw, rw, kms)
	}
	oidcRepoFn := func() (*oidc.Repository, error) {
		return oidc.NewRepository(rw, rw, kms)
	}
	atRepoFn := func() (*authtoken.Repository, error) {
		return authtoken.NewRepository(rw, rw, kms)
	}
	iamRepo := iam.TestRepo(t, conn, wrapper)

	o, _ := iam.TestScopes(t, iamRepo)
	defaultAm := password.TestAuthMethods(t, conn, o.GetPublicId(), 1)[0]
	defaultCreated := defaultAm.GetCreateTime().GetTimestamp()

	cases := []struct {
		name     string
		req      *pbs.CreateAuthMethodRequest
		res      *pbs.CreateAuthMethodResponse
		idPrefix string
		err      error
	}{
		{
			name: "Create a valid Password AuthMethod",
			req: &pbs.CreateAuthMethodRequest{Item: &pb.AuthMethod{
				ScopeId:     o.GetPublicId(),
				Name:        &wrapperspb.StringValue{Value: "name"},
				Description: &wrapperspb.StringValue{Value: "desc"},
				Type:        "password",
			}},
			idPrefix: password.AuthMethodPrefix + "_",
			res: &pbs.CreateAuthMethodResponse{
				Uri: fmt.Sprintf("auth-methods/%s_", password.AuthMethodPrefix),
				Item: &pb.AuthMethod{
					Id:          defaultAm.GetPublicId(),
					ScopeId:     o.GetPublicId(),
					CreatedTime: defaultAm.GetCreateTime().GetTimestamp(),
					UpdatedTime: defaultAm.GetUpdateTime().GetTimestamp(),
					Name:        &wrapperspb.StringValue{Value: "name"},
					Description: &wrapperspb.StringValue{Value: "desc"},
					Scope:       &scopepb.ScopeInfo{Id: o.GetPublicId(), Type: o.GetType()},
					Version:     1,
					Type:        "password",
					Attributes: &structpb.Struct{Fields: map[string]*structpb.Value{
						"min_password_length":   structpb.NewNumberValue(8),
						"min_login_name_length": structpb.NewNumberValue(3),
					}},
					AuthorizedActions:           pwAuthorizedActions,
					AuthorizedCollectionActions: authorizedCollectionActions,
				},
			},
		},
		{
			name: "Create a valid OIDC AuthMethod",
			req: &pbs.CreateAuthMethodRequest{Item: &pb.AuthMethod{
				ScopeId: o.GetPublicId(),
				Type:    auth.OidcSubtype.String(),
				Attributes: &structpb.Struct{Fields: map[string]*structpb.Value{
					"discovery_url":  structpb.NewStringValue("https://example.discovery.url:4821/.well-known/openid-configuration/"),
					"client_id":      structpb.NewStringValue("someclientid"),
					"client_secret":  structpb.NewStringValue("secret"),
					"api_url_prefix": structpb.NewStringValue("https://callback.prefix:9281/path"),
					"allowed_audiences": func() *structpb.Value {
						lv, _ := structpb.NewList([]interface{}{"foo", "bar"})
						return structpb.NewListValue(lv)
					}(),
				}},
			}},
			idPrefix: oidc.AuthMethodPrefix + "_",
			res: &pbs.CreateAuthMethodResponse{
				Uri: fmt.Sprintf("auth-methods/%s_", oidc.AuthMethodPrefix),
				Item: &pb.AuthMethod{
					Id:          defaultAm.GetPublicId(),
					ScopeId:     o.GetPublicId(),
					CreatedTime: defaultAm.GetCreateTime().GetTimestamp(),
					UpdatedTime: defaultAm.GetUpdateTime().GetTimestamp(),
					Scope:       &scopepb.ScopeInfo{Id: o.GetPublicId(), Type: o.GetType()},
					Version:     1,
					Type:        auth.OidcSubtype.String(),
					Attributes: &structpb.Struct{Fields: map[string]*structpb.Value{
						"discovery_url":      structpb.NewStringValue("https://example.discovery.url:4821"),
						"client_id":          structpb.NewStringValue("someclientid"),
						"client_secret_hmac": structpb.NewStringValue("<hmac>"),
						"state":              structpb.NewStringValue(string(oidc.InactiveState)),
						"api_url_prefix":     structpb.NewStringValue("https://callback.prefix:9281/path"),
						"callback_url":       structpb.NewStringValue(fmt.Sprintf("https://callback.prefix:9281/path/v1/auth-methods/%s_[0-9A-z]*:authenticate:callback", oidc.AuthMethodPrefix)),
						"allowed_audiences": func() *structpb.Value {
							lv, _ := structpb.NewList([]interface{}{"foo", "bar"})
							return structpb.NewListValue(lv)
						}(),
					}},
					AuthorizedActions:           oidcAuthorizedActions,
					AuthorizedCollectionActions: authorizedCollectionActions,
				},
			},
		},
		{
			name: "Create a global Password AuthMethod",
			req: &pbs.CreateAuthMethodRequest{Item: &pb.AuthMethod{
				ScopeId:     scope.Global.String(),
				Name:        &wrapperspb.StringValue{Value: "name"},
				Description: &wrapperspb.StringValue{Value: "desc"},
				Type:        "password",
			}},
			idPrefix: password.AuthMethodPrefix + "_",
			res: &pbs.CreateAuthMethodResponse{
				Uri: fmt.Sprintf("auth-methods/%s_", password.AuthMethodPrefix),
				Item: &pb.AuthMethod{
					Id:          defaultAm.GetPublicId(),
					ScopeId:     scope.Global.String(),
					CreatedTime: defaultAm.GetCreateTime().GetTimestamp(),
					UpdatedTime: defaultAm.GetUpdateTime().GetTimestamp(),
					Name:        &wrapperspb.StringValue{Value: "name"},
					Description: &wrapperspb.StringValue{Value: "desc"},
					Scope:       &scopepb.ScopeInfo{Id: scope.Global.String(), Type: scope.Global.String()},
					Version:     1,
					Type:        "password",
					Attributes: &structpb.Struct{Fields: map[string]*structpb.Value{
						"min_password_length":   structpb.NewNumberValue(8),
						"min_login_name_length": structpb.NewNumberValue(3),
					}},
					AuthorizedActions:           pwAuthorizedActions,
					AuthorizedCollectionActions: authorizedCollectionActions,
				},
			},
		},
		{
			name: "Create a global OIDC AuthMethod",
			req: &pbs.CreateAuthMethodRequest{Item: &pb.AuthMethod{
				ScopeId: scope.Global.String(),
				Type:    auth.OidcSubtype.String(),
				Attributes: &structpb.Struct{Fields: map[string]*structpb.Value{
					"discovery_url": structpb.NewStringValue("https://example.discovery.url"),
					"client_id":     structpb.NewStringValue("someclientid"),
					"client_secret": structpb.NewStringValue("secret"),
				}},
			}},
			idPrefix: oidc.AuthMethodPrefix + "_",
			res: &pbs.CreateAuthMethodResponse{
				Uri: fmt.Sprintf("auth-methods/%s_", oidc.AuthMethodPrefix),
				Item: &pb.AuthMethod{
					Id:          defaultAm.GetPublicId(),
					ScopeId:     scope.Global.String(),
					CreatedTime: defaultAm.GetCreateTime().GetTimestamp(),
					UpdatedTime: defaultAm.GetUpdateTime().GetTimestamp(),
					Scope:       &scopepb.ScopeInfo{Id: scope.Global.String(), Type: scope.Global.String()},
					Version:     1,
					Type:        auth.OidcSubtype.String(),
					Attributes: &structpb.Struct{Fields: map[string]*structpb.Value{
						"discovery_url":      structpb.NewStringValue("https://example.discovery.url"),
						"client_id":          structpb.NewStringValue("someclientid"),
						"client_secret_hmac": structpb.NewStringValue("<hmac>"),
						"state":              structpb.NewStringValue(string(oidc.InactiveState)),
					}},
					AuthorizedActions:           oidcAuthorizedActions,
					AuthorizedCollectionActions: authorizedCollectionActions,
				},
			},
		},
		{
			name: "Can't specify Id",
			req: &pbs.CreateAuthMethodRequest{Item: &pb.AuthMethod{
				ScopeId: o.GetPublicId(),
				Id:      password.AuthMethodPrefix + "_notallowed",
				Type:    "password",
			}},
			res: nil,
			err: handlers.ApiErrorWithCode(codes.InvalidArgument),
		},
		{
			name: "Can't specify Created Time",
			req: &pbs.CreateAuthMethodRequest{Item: &pb.AuthMethod{
				ScopeId:     o.GetPublicId(),
				CreatedTime: timestamppb.Now(),
			}},
			res: nil,
			err: handlers.ApiErrorWithCode(codes.InvalidArgument),
		},
		{
			name: "Can't specify Update Time",
			req: &pbs.CreateAuthMethodRequest{Item: &pb.AuthMethod{
				ScopeId:     o.GetPublicId(),
				UpdatedTime: timestamppb.Now(),
				Type:        "password",
			}},
			res: nil,
			err: handlers.ApiErrorWithCode(codes.InvalidArgument),
		},
		{
			name: "Can't specify Update Time",
			req: &pbs.CreateAuthMethodRequest{Item: &pb.AuthMethod{
				ScopeId:     o.GetPublicId(),
				UpdatedTime: timestamppb.Now(),
				Type:        "password",
			}},
			res: nil,
			err: handlers.ApiErrorWithCode(codes.InvalidArgument),
		},
		{
			name: "Must specify type",
			req: &pbs.CreateAuthMethodRequest{Item: &pb.AuthMethod{
				ScopeId:     o.GetPublicId(),
				Name:        &wrapperspb.StringValue{Value: "must specify type"},
				Description: &wrapperspb.StringValue{Value: "must specify type"},
			}},
			res: nil,
			err: handlers.ApiErrorWithCode(codes.InvalidArgument),
		},
		{
			name: "Attributes must be valid for password type",
			req: &pbs.CreateAuthMethodRequest{Item: &pb.AuthMethod{
				ScopeId:     o.GetPublicId(),
				Name:        &wrapperspb.StringValue{Value: "Attributes must be valid for type"},
				Description: &wrapperspb.StringValue{Value: "Attributes must be valid for type"},
				Type:        auth.PasswordSubtype.String(),
				Attributes: &structpb.Struct{Fields: map[string]*structpb.Value{
					"invalid_field":         structpb.NewStringValue("invalid_value"),
					"min_login_name_length": structpb.NewNumberValue(3),
				}},
			}},
			res: nil,
			err: handlers.ApiErrorWithCode(codes.InvalidArgument),
		},
		{
			name: "Attributes must be valid for oidc type",
			req: &pbs.CreateAuthMethodRequest{Item: &pb.AuthMethod{
				ScopeId:     o.GetPublicId(),
				Name:        &wrapperspb.StringValue{Value: "Attributes must be valid for type"},
				Description: &wrapperspb.StringValue{Value: "Attributes must be valid for type"},
				Type:        auth.OidcSubtype.String(),
				Attributes: &structpb.Struct{Fields: map[string]*structpb.Value{
					"login-name": structpb.NewStringValue("invalid_value"),
					"password":   structpb.NewNumberValue(3),
				}},
			}},
			res: nil,
			err: handlers.ApiErrorWithCode(codes.InvalidArgument),
		},
		{
			name: "OIDC AuthMethod Requires Discovery URL",
			req: &pbs.CreateAuthMethodRequest{Item: &pb.AuthMethod{
				ScopeId: o.GetPublicId(),
				Type:    auth.OidcSubtype.String(),
				Attributes: &structpb.Struct{Fields: map[string]*structpb.Value{
					"client_id":     structpb.NewStringValue("someclientid"),
					"client_secret": structpb.NewStringValue("secret"),
				}},
			}},
			err: handlers.ApiErrorWithCode(codes.InvalidArgument),
		},
		{
			name: "OIDC AuthMethod Requires Client Id",
			req: &pbs.CreateAuthMethodRequest{Item: &pb.AuthMethod{
				ScopeId: o.GetPublicId(),
				Type:    auth.OidcSubtype.String(),
				Attributes: &structpb.Struct{Fields: map[string]*structpb.Value{
					"discovery_url": structpb.NewStringValue("https://example.discovery.url:4821/.well-known/openid-configuration/"),
					"client_secret": structpb.NewStringValue("secret"),
				}},
			}},
			err: handlers.ApiErrorWithCode(codes.InvalidArgument),
		},
		{
			name: "OIDC AuthMethod Requires Client Secret",
			req: &pbs.CreateAuthMethodRequest{Item: &pb.AuthMethod{
				ScopeId: o.GetPublicId(),
				Type:    auth.OidcSubtype.String(),
				Attributes: &structpb.Struct{Fields: map[string]*structpb.Value{
					"discovery_url": structpb.NewStringValue("https://example.discovery.url:4821/.well-known/openid-configuration/"),
					"client_id":     structpb.NewStringValue("someclientid"),
				}},
			}},
			err: handlers.ApiErrorWithCode(codes.InvalidArgument),
		},
		{
			name: "OIDC AuthMethod cant specify client secret hmac",
			req: &pbs.CreateAuthMethodRequest{Item: &pb.AuthMethod{
				ScopeId: o.GetPublicId(),
				Type:    auth.OidcSubtype.String(),
				Attributes: &structpb.Struct{Fields: map[string]*structpb.Value{
					"discovery_url":      structpb.NewStringValue("https://example.discovery.url:4821/.well-known/openid-configuration/"),
					"client_id":          structpb.NewStringValue("someclientid"),
					"client_secret":      structpb.NewStringValue("secret"),
					"client_secret_hmac": structpb.NewStringValue("hmac"),
				}},
			}},
			err: handlers.ApiErrorWithCode(codes.InvalidArgument),
		},
		{
			name: "OIDC AuthMethod cant specify state",
			req: &pbs.CreateAuthMethodRequest{Item: &pb.AuthMethod{
				ScopeId: o.GetPublicId(),
				Type:    auth.OidcSubtype.String(),
				Attributes: &structpb.Struct{Fields: map[string]*structpb.Value{
					"discovery_url": structpb.NewStringValue("https://example.discovery.url:4821/.well-known/openid-configuration/"),
					"client_id":     structpb.NewStringValue("someclientid"),
					"client_secret": structpb.NewStringValue("secret"),
					"state":         structpb.NewStringValue(string(oidc.InactiveState)),
				}},
			}},
			err: handlers.ApiErrorWithCode(codes.InvalidArgument),
		},
		{
			name: "OIDC AuthMethod Must Match Standard Alg Names",
			req: &pbs.CreateAuthMethodRequest{Item: &pb.AuthMethod{
				ScopeId: o.GetPublicId(),
				Type:    auth.OidcSubtype.String(),
				Attributes: &structpb.Struct{Fields: map[string]*structpb.Value{
					"discovery_url": structpb.NewStringValue("https://example2.discovery.url:4821"),
					"client_id":     structpb.NewStringValue("someclientid"),
					"client_secret": structpb.NewStringValue("secret"),
					"signing_algorithms": func() *structpb.Value {
						lv, _ := structpb.NewList([]interface{}{string(oidc.ES256), strings.ToLower(string(oidc.EdDSA))})
						return structpb.NewListValue(lv)
					}(),
				}},
			}},
			err: handlers.ApiErrorWithCode(codes.InvalidArgument),
		},
		{
			name: "OIDC AuthMethod API Urls Prefix Format",
			req: &pbs.CreateAuthMethodRequest{Item: &pb.AuthMethod{
				ScopeId: o.GetPublicId(),
				Type:    auth.OidcSubtype.String(),
				Attributes: &structpb.Struct{Fields: map[string]*structpb.Value{
					"discovery_url":  structpb.NewStringValue("https://example2.discovery.url:4821"),
					"client_id":      structpb.NewStringValue("someclientid"),
					"client_secret":  structpb.NewStringValue("secret"),
					"api_url_prefix": structpb.NewStringValue("invalid path"),
				}},
			}},
			err: handlers.ApiErrorWithCode(codes.InvalidArgument),
		},
		{
			name: "OIDC AuthMethod Callback Url Read Only",
			req: &pbs.CreateAuthMethodRequest{Item: &pb.AuthMethod{
				ScopeId: o.GetPublicId(),
				Type:    auth.OidcSubtype.String(),
				Attributes: &structpb.Struct{Fields: map[string]*structpb.Value{
					"discovery_url": structpb.NewStringValue("https://example2.discovery.url:4821"),
					"client_id":     structpb.NewStringValue("someclientid"),
					"client_secret": structpb.NewStringValue("secret"),
					"callback_url":  structpb.NewStringValue("http://another.url.com:82471"),
				}},
			}},
			err: handlers.ApiErrorWithCode(codes.InvalidArgument),
		},
		{
			name: "OIDC AuthMethod unparseable certificates",
			req: &pbs.CreateAuthMethodRequest{Item: &pb.AuthMethod{
				ScopeId: o.GetPublicId(),
				Type:    auth.OidcSubtype.String(),
				Attributes: &structpb.Struct{Fields: map[string]*structpb.Value{
					"discovery_url": structpb.NewStringValue("https://example2.discovery.url:4821"),
					"client_id":     structpb.NewStringValue("someclientid"),
					"client_secret": structpb.NewStringValue("secret"),
					"certificates": func() *structpb.Value {
						lv, _ := structpb.NewList([]interface{}{"unparseable"})
						return structpb.NewListValue(lv)
					}(),
				}},
			}},
			err: handlers.ApiErrorWithCode(codes.InvalidArgument),
		},
	}
	for _, tc := range cases {
		t.Run(tc.name, func(t *testing.T) {
			assert, require := assert.New(t), require.New(t)

			s, err := authmethods.NewService(kms, pwRepoFn, oidcRepoFn, iamRepoFn, atRepoFn)
			require.NoError(err, "Error when getting new auth_method service.")

			got, gErr := s.CreateAuthMethod(auth.DisabledAuthTestContext(auth.WithScopeId(tc.req.GetItem().GetScopeId())), tc.req)
			if tc.err != nil {
				require.Error(gErr)
				assert.True(errors.Is(gErr, tc.err), "CreateAuthMethod(%+v) got error %v, wanted %v", tc.req, gErr, tc.err)
				return
			}
			require.NoError(gErr)
			if tc.res == nil {
				require.Nil(got)
			}
			if got != nil {
				assert.Contains(got.GetUri(), tc.res.Uri)
<<<<<<< HEAD
				assert.True(strings.HasPrefix(got.GetItem().GetId(), tc.idPrefix))
				gotCreateTime, err := ptypes.Timestamp(got.GetItem().GetCreatedTime())
				require.NoError(err, "Error converting proto to timestamp.")
				gotUpdateTime, err := ptypes.Timestamp(got.GetItem().GetUpdatedTime())
				require.NoError(err, "Error converting proto to timestamp.")
=======
				assert.True(strings.HasPrefix(got.GetItem().GetId(), password.AuthMethodPrefix+"_"))
				gotCreateTime := got.GetItem().GetCreatedTime()
				gotUpdateTime := got.GetItem().GetUpdatedTime()
>>>>>>> c95f6df3
				// Verify it is a auth_method created after the test setup's default auth_method
				assert.True(gotCreateTime.AsTime().After(defaultCreated.AsTime()), "New auth_method should have been created after default auth_method. Was created %v, which is after %v", gotCreateTime, defaultCreated)
				assert.True(gotUpdateTime.AsTime().After(defaultCreated.AsTime()), "New auth_method should have been updated after default auth_method. Was updated %v, which is after %v", gotUpdateTime, defaultCreated)

				// Clear all values which are hard to compare against.
				got.Uri, tc.res.Uri = "", ""
				got.Item.Id, tc.res.Item.Id = "", ""
				got.Item.CreatedTime, got.Item.UpdatedTime, tc.res.Item.CreatedTime, tc.res.Item.UpdatedTime = nil, nil, nil, nil
				if _, ok := got.Item.Attributes.Fields["client_secret_hmac"]; ok {
					assert.NotEqual(tc.req.Item.Attributes.Fields["client_secret"], got.Item.Attributes.Fields["client_secret_hmac"])
					got.Item.Attributes.Fields["client_secret_hmac"] = structpb.NewStringValue("<hmac>")
				}
				if _, ok := got.Item.Attributes.Fields["callback_url"]; ok {
					exp := tc.res.Item.Attributes.Fields["callback_url"].GetStringValue()
					gVal := got.Item.Attributes.Fields["callback_url"].GetStringValue()
					matches, err := regexp.MatchString(exp, gVal)
					require.NoError(err)
					assert.True(matches, "%q doesn't match %q", gVal, exp)
					delete(got.Item.Attributes.Fields, "callback_url")
					delete(tc.res.Item.Attributes.Fields, "callback_url")
				}
			}
			assert.Empty(cmp.Diff(got, tc.res, protocmp.Transform()), "CreateAuthMethod(%q) got response %q, wanted %q", tc.req, got, tc.res)
		})
	}
}

func TestUpdate_Password(t *testing.T) {
	conn, _ := db.TestSetup(t, "postgres")
	rw := db.New(conn)
	wrapper := db.TestWrapper(t)
	kms := kms.TestKms(t, conn, wrapper)
	iamRepoFn := func() (*iam.Repository, error) {
		return iam.TestRepo(t, conn, wrapper), nil
	}
	oidcRepoFn := func() (*oidc.Repository, error) {
		return oidc.NewRepository(rw, rw, kms)
	}
	pwRepoFn := func() (*password.Repository, error) {
		return password.NewRepository(rw, rw, kms)
	}
	atRepoFn := func() (*authtoken.Repository, error) {
		return authtoken.NewRepository(rw, rw, kms)
	}
	iamRepo := iam.TestRepo(t, conn, wrapper)

	o, _ := iam.TestScopes(t, iamRepo)
	tested, err := authmethods.NewService(kms, pwRepoFn, oidcRepoFn, iamRepoFn, atRepoFn)
	require.NoError(t, err, "Error when getting new auth_method service.")

	defaultScopeInfo := &scopepb.ScopeInfo{Id: o.GetPublicId(), Type: o.GetType()}

	freshAuthMethod := func() (*pb.AuthMethod, func()) {
		am, err := tested.CreateAuthMethod(auth.DisabledAuthTestContext(auth.WithScopeId(o.GetPublicId())),
			&pbs.CreateAuthMethodRequest{Item: &pb.AuthMethod{
				ScopeId:     o.GetPublicId(),
				Name:        wrapperspb.String("default"),
				Description: wrapperspb.String("default"),
				Type:        "password",
			}})
		require.NoError(t, err)

		clean := func() {
			_, err := tested.DeleteAuthMethod(auth.DisabledAuthTestContext(auth.WithScopeId(o.GetPublicId())),
				&pbs.DeleteAuthMethodRequest{Id: am.GetItem().GetId()})
			require.NoError(t, err)
		}

		return am.GetItem(), clean
	}

	cases := []struct {
		name string
		req  *pbs.UpdateAuthMethodRequest
		res  *pbs.UpdateAuthMethodResponse
		err  error
	}{
		{
			name: "Update an Existing AuthMethod",
			req: &pbs.UpdateAuthMethodRequest{
				UpdateMask: &field_mask.FieldMask{
					Paths: []string{"name", "description"},
				},
				Item: &pb.AuthMethod{
					Name:        &wrapperspb.StringValue{Value: "new"},
					Description: &wrapperspb.StringValue{Value: "desc"},
					Type:        "password",
				},
			},
			res: &pbs.UpdateAuthMethodResponse{
				Item: &pb.AuthMethod{
					ScopeId:     o.GetPublicId(),
					Name:        &wrapperspb.StringValue{Value: "new"},
					Description: &wrapperspb.StringValue{Value: "desc"},
					Type:        "password",
					Attributes: &structpb.Struct{Fields: map[string]*structpb.Value{
						"min_password_length":   structpb.NewNumberValue(8),
						"min_login_name_length": structpb.NewNumberValue(3),
					}},
					Scope:                       defaultScopeInfo,
					AuthorizedActions:           pwAuthorizedActions,
					AuthorizedCollectionActions: authorizedCollectionActions,
				},
			},
		},
		{
			name: "Multiple Paths in single string",
			req: &pbs.UpdateAuthMethodRequest{
				UpdateMask: &field_mask.FieldMask{
					Paths: []string{"name,description,type"},
				},
				Item: &pb.AuthMethod{
					Name:        &wrapperspb.StringValue{Value: "new"},
					Description: &wrapperspb.StringValue{Value: "desc"},
					Type:        "password",
				},
			},
			res: &pbs.UpdateAuthMethodResponse{
				Item: &pb.AuthMethod{
					ScopeId:     o.GetPublicId(),
					Name:        &wrapperspb.StringValue{Value: "new"},
					Description: &wrapperspb.StringValue{Value: "desc"},
					Type:        "password",
					Attributes: &structpb.Struct{Fields: map[string]*structpb.Value{
						"min_password_length":   structpb.NewNumberValue(8),
						"min_login_name_length": structpb.NewNumberValue(3),
					}},
					Scope:                       defaultScopeInfo,
					AuthorizedActions:           pwAuthorizedActions,
					AuthorizedCollectionActions: authorizedCollectionActions,
				},
			},
		},
		{
			name: "No Update Mask",
			req: &pbs.UpdateAuthMethodRequest{
				Item: &pb.AuthMethod{
					Name:        &wrapperspb.StringValue{Value: "updated name"},
					Description: &wrapperspb.StringValue{Value: "updated desc"},
				},
			},
			err: handlers.ApiErrorWithCode(codes.InvalidArgument),
		},
		{
			name: "No Paths in Mask",
			req: &pbs.UpdateAuthMethodRequest{
				UpdateMask: &field_mask.FieldMask{Paths: []string{}},
				Item: &pb.AuthMethod{
					Name:        &wrapperspb.StringValue{Value: "updated name"},
					Description: &wrapperspb.StringValue{Value: "updated desc"},
				},
			},
			err: handlers.ApiErrorWithCode(codes.InvalidArgument),
		},
		{
			name: "Only non-existant paths in Mask",
			req: &pbs.UpdateAuthMethodRequest{
				UpdateMask: &field_mask.FieldMask{Paths: []string{"nonexistant_field"}},
				Item: &pb.AuthMethod{
					Name:        &wrapperspb.StringValue{Value: "updated name"},
					Description: &wrapperspb.StringValue{Value: "updated desc"},
				},
			},
			err: handlers.ApiErrorWithCode(codes.InvalidArgument),
		},
		{
			name: "Cant change type",
			req: &pbs.UpdateAuthMethodRequest{
				UpdateMask: &field_mask.FieldMask{Paths: []string{"name", "type"}},
				Item: &pb.AuthMethod{
					Name: &wrapperspb.StringValue{Value: "updated name"},
					Type: "oidc",
				},
			},
			err: handlers.ApiErrorWithCode(codes.InvalidArgument),
		},
		{
			name: "Unset Name",
			req: &pbs.UpdateAuthMethodRequest{
				UpdateMask: &field_mask.FieldMask{
					Paths: []string{"name"},
				},
				Item: &pb.AuthMethod{
					Description: &wrapperspb.StringValue{Value: "ignored"},
				},
			},
			res: &pbs.UpdateAuthMethodResponse{
				Item: &pb.AuthMethod{
					ScopeId:     o.GetPublicId(),
					Description: &wrapperspb.StringValue{Value: "default"},
					Type:        "password",
					Attributes: &structpb.Struct{Fields: map[string]*structpb.Value{
						"min_password_length":   structpb.NewNumberValue(8),
						"min_login_name_length": structpb.NewNumberValue(3),
					}},
					Scope:                       defaultScopeInfo,
					AuthorizedActions:           pwAuthorizedActions,
					AuthorizedCollectionActions: authorizedCollectionActions,
				},
			},
		},
		{
			name: "Update Only Name",
			req: &pbs.UpdateAuthMethodRequest{
				UpdateMask: &field_mask.FieldMask{
					Paths: []string{"name"},
				},
				Item: &pb.AuthMethod{
					Name:        &wrapperspb.StringValue{Value: "updated"},
					Description: &wrapperspb.StringValue{Value: "ignored"},
				},
			},
			res: &pbs.UpdateAuthMethodResponse{
				Item: &pb.AuthMethod{
					ScopeId:     o.GetPublicId(),
					Name:        &wrapperspb.StringValue{Value: "updated"},
					Description: &wrapperspb.StringValue{Value: "default"},
					Type:        "password",
					Attributes: &structpb.Struct{Fields: map[string]*structpb.Value{
						"min_password_length":   structpb.NewNumberValue(8),
						"min_login_name_length": structpb.NewNumberValue(3),
					}},
					Scope:                       defaultScopeInfo,
					AuthorizedActions:           pwAuthorizedActions,
					AuthorizedCollectionActions: authorizedCollectionActions,
				},
			},
		},
		{
			name: "Update Only Description",
			req: &pbs.UpdateAuthMethodRequest{
				UpdateMask: &field_mask.FieldMask{
					Paths: []string{"description"},
				},
				Item: &pb.AuthMethod{
					Name:        &wrapperspb.StringValue{Value: "ignored"},
					Description: &wrapperspb.StringValue{Value: "notignored"},
				},
			},
			res: &pbs.UpdateAuthMethodResponse{
				Item: &pb.AuthMethod{
					ScopeId:     o.GetPublicId(),
					Name:        &wrapperspb.StringValue{Value: "default"},
					Description: &wrapperspb.StringValue{Value: "notignored"},
					Type:        "password",
					Attributes: &structpb.Struct{Fields: map[string]*structpb.Value{
						"min_password_length":   structpb.NewNumberValue(8),
						"min_login_name_length": structpb.NewNumberValue(3),
					}},
					Scope:                       defaultScopeInfo,
					AuthorizedActions:           pwAuthorizedActions,
					AuthorizedCollectionActions: authorizedCollectionActions,
				},
			},
		},
		{
			name: "Update a Non Existing AuthMethod",
			req: &pbs.UpdateAuthMethodRequest{
				Id: password.AuthMethodPrefix + "_DoesntExis",
				UpdateMask: &field_mask.FieldMask{
					Paths: []string{"description"},
				},
				Item: &pb.AuthMethod{
					Name:        &wrapperspb.StringValue{Value: "new"},
					Description: &wrapperspb.StringValue{Value: "desc"},
				},
			},
			err: handlers.ApiErrorWithCode(codes.NotFound),
		},
		{
			name: "Cant change Id",
			req: &pbs.UpdateAuthMethodRequest{
				UpdateMask: &field_mask.FieldMask{
					Paths: []string{"id"},
				},
				Item: &pb.AuthMethod{
					Id:          password.AuthMethodPrefix + "_somethinge",
					Name:        &wrapperspb.StringValue{Value: "new"},
					Description: &wrapperspb.StringValue{Value: "new desc"},
				},
			},
			res: nil,
			err: handlers.ApiErrorWithCode(codes.InvalidArgument),
		},
		{
			name: "Cant specify Created Time",
			req: &pbs.UpdateAuthMethodRequest{
				UpdateMask: &field_mask.FieldMask{
					Paths: []string{"created_time"},
				},
				Item: &pb.AuthMethod{
					CreatedTime: timestamppb.Now(),
				},
			},
			res: nil,
			err: handlers.ApiErrorWithCode(codes.InvalidArgument),
		},
		{
			name: "Cant specify Updated Time",
			req: &pbs.UpdateAuthMethodRequest{
				UpdateMask: &field_mask.FieldMask{
					Paths: []string{"updated_time"},
				},
				Item: &pb.AuthMethod{
					UpdatedTime: timestamppb.Now(),
				},
			},
			res: nil,
			err: handlers.ApiErrorWithCode(codes.InvalidArgument),
		},
		{
			name: "Cant specify Type",
			req: &pbs.UpdateAuthMethodRequest{
				UpdateMask: &field_mask.FieldMask{
					Paths: []string{"type"},
				},
				Item: &pb.AuthMethod{
					Type: "oidc",
				},
			},
			res: nil,
			err: handlers.ApiErrorWithCode(codes.InvalidArgument),
		},
		{
			name: "Update login name length",
			req: &pbs.UpdateAuthMethodRequest{
				UpdateMask: &field_mask.FieldMask{
					Paths: []string{"attributes.min_login_name_length"},
				},
				Item: &pb.AuthMethod{
					Name:        &wrapperspb.StringValue{Value: "ignored"},
					Description: &wrapperspb.StringValue{Value: "ignored"},
					Attributes: &structpb.Struct{Fields: map[string]*structpb.Value{
						"min_login_name_length": structpb.NewNumberValue(42),
						"min_password_length":   structpb.NewNumberValue(55555),
					}},
				},
			},
			res: &pbs.UpdateAuthMethodResponse{
				Item: &pb.AuthMethod{
					ScopeId:     o.GetPublicId(),
					Name:        &wrapperspb.StringValue{Value: "default"},
					Description: &wrapperspb.StringValue{Value: "default"},
					Type:        "password",
					Attributes: &structpb.Struct{Fields: map[string]*structpb.Value{
						"min_password_length":   structpb.NewNumberValue(8),
						"min_login_name_length": structpb.NewNumberValue(42),
					}},
					Scope:                       defaultScopeInfo,
					AuthorizedActions:           pwAuthorizedActions,
					AuthorizedCollectionActions: authorizedCollectionActions,
				},
			},
		},
		{
			name: "Update password length",
			req: &pbs.UpdateAuthMethodRequest{
				UpdateMask: &field_mask.FieldMask{
					Paths: []string{"attributes.min_password_length"},
				},
				Item: &pb.AuthMethod{
					Name:        &wrapperspb.StringValue{Value: "ignored"},
					Description: &wrapperspb.StringValue{Value: "ignored"},
					Attributes: &structpb.Struct{Fields: map[string]*structpb.Value{
						"min_login_name_length": structpb.NewNumberValue(5555),
						"min_password_length":   structpb.NewNumberValue(42),
					}},
				},
			},
			res: &pbs.UpdateAuthMethodResponse{
				Item: &pb.AuthMethod{
					ScopeId:     o.GetPublicId(),
					Name:        &wrapperspb.StringValue{Value: "default"},
					Description: &wrapperspb.StringValue{Value: "default"},
					Type:        "password",
					Attributes: &structpb.Struct{Fields: map[string]*structpb.Value{
						"min_password_length":   structpb.NewNumberValue(42),
						"min_login_name_length": structpb.NewNumberValue(3),
					}},
					Scope:                       defaultScopeInfo,
					AuthorizedActions:           pwAuthorizedActions,
					AuthorizedCollectionActions: authorizedCollectionActions,
				},
			},
		},
	}
	for _, tc := range cases {
		t.Run(tc.name, func(t *testing.T) {
			assert, require := assert.New(t), require.New(t)
			am, cleanup := freshAuthMethod()
			defer cleanup()

			tc.req.Item.Version = 1

			if tc.req.GetId() == "" {
				tc.req.Id = am.GetId()
			}

			if tc.res != nil && tc.res.Item != nil {
				tc.res.Item.Id = am.GetId()
				tc.res.Item.CreatedTime = am.GetCreatedTime()
			}

			got, gErr := tested.UpdateAuthMethod(auth.DisabledAuthTestContext(auth.WithScopeId(o.GetPublicId())), tc.req)
			if tc.err != nil {
				require.Error(gErr)
				assert.True(errors.Is(gErr, tc.err), "UpdateAuthMethod(%+v) got error %v, wanted %v", tc.req, gErr, tc.err)
			}

			if tc.res == nil {
				require.Nil(got)
			}

			if got != nil {
				assert.NotNilf(tc.res, "Expected UpdateAuthMethod response to be nil, but was %v", got)

				created := am.GetCreatedTime().AsTime()
				gotUpdateTime := got.GetItem().GetUpdatedTime().AsTime()
				// Verify it is a auth_method updated after it was created
				assert.True(gotUpdateTime.After(created), "Updated auth_method should have been updated after it's creation. Was updated %v, which is after %v", gotUpdateTime, created)

				// Clear all values which are hard to compare against.
				got.Item.UpdatedTime, tc.res.Item.UpdatedTime = nil, nil

				assert.EqualValues(2, got.Item.Version)
				tc.res.Item.Version = 2
			}
			assert.Empty(cmp.Diff(got, tc.res, protocmp.Transform()), "UpdateAuthMethod(%q) got response %q, wanted %q", tc.req, got, tc.res)
		})
	}
}

func TestUpdate_OIDC(t *testing.T) {
	conn, _ := db.TestSetup(t, "postgres")
	rw := db.New(conn)
	wrapper := db.TestWrapper(t)
	kms := kms.TestKms(t, conn, wrapper)
	iamRepoFn := func() (*iam.Repository, error) {
		return iam.TestRepo(t, conn, wrapper), nil
	}
	oidcRepoFn := func() (*oidc.Repository, error) {
		return oidc.NewRepository(rw, rw, kms)
	}
	pwRepoFn := func() (*password.Repository, error) {
		return password.NewRepository(rw, rw, kms)
	}
	atRepoFn := func() (*authtoken.Repository, error) {
		return authtoken.NewRepository(rw, rw, kms)
	}
	iamRepo := iam.TestRepo(t, conn, wrapper)

	o, _ := iam.TestScopes(t, iamRepo)
	tested, err := authmethods.NewService(kms, pwRepoFn, oidcRepoFn, iamRepoFn, atRepoFn)
	require.NoError(t, err, "Error when getting new auth_method service.")

	defaultScopeInfo := &scopepb.ScopeInfo{Id: o.GetPublicId(), Type: o.GetType()}

	tp := capoidc.StartTestProvider(t)
	tpClientId := "alice-rp"
	tpClientSecret := "her-dog's-name"
	tp.SetClientCreds(tpClientId, tpClientSecret)
	_, _, tpAlg, _ := tp.SigningKeys()

	defaultAttributeFields := func() map[string]*structpb.Value {
		return map[string]*structpb.Value{
			"discovery_url":  structpb.NewStringValue(tp.Addr()),
			"client_id":      structpb.NewStringValue("someclientid"),
			"client_secret":  structpb.NewStringValue("secret"),
			"api_url_prefix": structpb.NewStringValue("http://example.com"),
			"certificates": func() *structpb.Value {
				lv, _ := structpb.NewList([]interface{}{tp.CACert()})
				return structpb.NewListValue(lv)
			}(),
			"signing_algorithms": func() *structpb.Value {
				lv, _ := structpb.NewList([]interface{}{string(tpAlg)})
				return structpb.NewListValue(lv)
			}(),
		}
	}
	defaultReadAttributeFields := func() map[string]*structpb.Value {
		return map[string]*structpb.Value{
			"discovery_url":      structpb.NewStringValue(tp.Addr()),
			"client_id":          structpb.NewStringValue("someclientid"),
			"client_secret_hmac": structpb.NewStringValue("<hmac>"),
			"state":              structpb.NewStringValue(string(oidc.ActivePrivateState)),
			"api_url_prefix":     structpb.NewStringValue("http://example.com"),
			"callback_url":       structpb.NewStringValue(fmt.Sprintf("http://example.com/v1/auth-methods/%s_[0-9A-z]*:authenticate:callback", oidc.AuthMethodPrefix)),
			"certificates": func() *structpb.Value {
				lv, _ := structpb.NewList([]interface{}{tp.CACert()})
				return structpb.NewListValue(lv)
			}(),
			"signing_algorithms": func() *structpb.Value {
				lv, _ := structpb.NewList([]interface{}{string(tpAlg)})
				return structpb.NewListValue(lv)
			}(),
		}
	}

	freshAuthMethod := func(t *testing.T) (*pb.AuthMethod, func()) {
		ctx := auth.DisabledAuthTestContext(auth.WithScopeId(o.GetPublicId()))
		am, err := tested.CreateAuthMethod(ctx, &pbs.CreateAuthMethodRequest{Item: &pb.AuthMethod{
			ScopeId:     o.GetPublicId(),
			Name:        wrapperspb.String("default"),
			Description: wrapperspb.String("default"),
			Type:        auth.OidcSubtype.String(),
			Attributes: &structpb.Struct{
				Fields: defaultAttributeFields(),
			},
		}})
		require.NoError(t, err)

		csr, err := tested.ChangeState(ctx, &pbs.ChangeStateRequest{
			Id:      am.GetItem().GetId(),
			Version: am.GetItem().GetVersion(),
			Attributes: &structpb.Struct{
				Fields: map[string]*structpb.Value{"state": structpb.NewStringValue("active-private")},
			},
		})
		require.NoError(t, err)

		clean := func() {
			_, err := tested.DeleteAuthMethod(auth.DisabledAuthTestContext(auth.WithScopeId(o.GetPublicId())),
				&pbs.DeleteAuthMethodRequest{Id: am.GetItem().GetId()})
			require.NoError(t, err)
		}
		return csr.GetItem(), clean
	}

	cases := []struct {
		name    string
		req     *pbs.UpdateAuthMethodRequest
		res     *pbs.UpdateAuthMethodResponse
		err     error
		wantErr bool
	}{
		{
			name: "Update an Existing AuthMethod",
			req: &pbs.UpdateAuthMethodRequest{
				UpdateMask: &field_mask.FieldMask{
					Paths: []string{"name", "description"},
				},
				Item: &pb.AuthMethod{
					Name:        &wrapperspb.StringValue{Value: "new"},
					Description: &wrapperspb.StringValue{Value: "desc"},
					Type:        auth.OidcSubtype.String(),
				},
			},
			res: &pbs.UpdateAuthMethodResponse{
				Item: &pb.AuthMethod{
					ScopeId:     o.GetPublicId(),
					Name:        &wrapperspb.StringValue{Value: "new"},
					Description: &wrapperspb.StringValue{Value: "desc"},
					Type:        auth.OidcSubtype.String(),
					Attributes: &structpb.Struct{
						Fields: defaultReadAttributeFields(),
					},
					Scope:                       defaultScopeInfo,
					AuthorizedActions:           oidcAuthorizedActions,
					AuthorizedCollectionActions: authorizedCollectionActions,
				},
			},
		},
		{
			name: "Multiple Paths in single string",
			req: &pbs.UpdateAuthMethodRequest{
				UpdateMask: &field_mask.FieldMask{
					Paths: []string{"name,description,type"},
				},
				Item: &pb.AuthMethod{
					Name:        &wrapperspb.StringValue{Value: "new"},
					Description: &wrapperspb.StringValue{Value: "desc"},
					Type:        auth.OidcSubtype.String(),
				},
			},
			res: &pbs.UpdateAuthMethodResponse{
				Item: &pb.AuthMethod{
					ScopeId:     o.GetPublicId(),
					Name:        &wrapperspb.StringValue{Value: "new"},
					Description: &wrapperspb.StringValue{Value: "desc"},
					Type:        auth.OidcSubtype.String(),
					Attributes: &structpb.Struct{
						Fields: defaultReadAttributeFields(),
					},
					Scope:                       defaultScopeInfo,
					AuthorizedActions:           oidcAuthorizedActions,
					AuthorizedCollectionActions: authorizedCollectionActions,
				},
			},
		},
		{
			name: "No Update Mask",
			req: &pbs.UpdateAuthMethodRequest{
				Item: &pb.AuthMethod{
					Name:        &wrapperspb.StringValue{Value: "updated name"},
					Description: &wrapperspb.StringValue{Value: "updated desc"},
				},
			},
			err: handlers.ApiErrorWithCode(codes.InvalidArgument),
		},
		{
			name: "No Paths in Mask",
			req: &pbs.UpdateAuthMethodRequest{
				UpdateMask: &field_mask.FieldMask{Paths: []string{}},
				Item: &pb.AuthMethod{
					Name:        &wrapperspb.StringValue{Value: "updated name"},
					Description: &wrapperspb.StringValue{Value: "updated desc"},
				},
			},
			err: handlers.ApiErrorWithCode(codes.InvalidArgument),
		},
		{
			name: "Only non-existant paths in Mask",
			req: &pbs.UpdateAuthMethodRequest{
				UpdateMask: &field_mask.FieldMask{Paths: []string{"nonexistant_field"}},
				Item: &pb.AuthMethod{
					Name:        &wrapperspb.StringValue{Value: "updated name"},
					Description: &wrapperspb.StringValue{Value: "updated desc"},
				},
			},
			err: handlers.ApiErrorWithCode(codes.InvalidArgument),
		},
		{
			name: "Cant change type",
			req: &pbs.UpdateAuthMethodRequest{
				UpdateMask: &field_mask.FieldMask{Paths: []string{"name", "type"}},
				Item: &pb.AuthMethod{
					Name: &wrapperspb.StringValue{Value: "updated name"},
					Type: auth.PasswordSubtype.String(),
				},
			},
			err: handlers.ApiErrorWithCode(codes.InvalidArgument),
		},
		{
			name: "Unset Name",
			req: &pbs.UpdateAuthMethodRequest{
				UpdateMask: &field_mask.FieldMask{
					Paths: []string{"name"},
				},
				Item: &pb.AuthMethod{
					Description: &wrapperspb.StringValue{Value: "ignored"},
				},
			},
			res: &pbs.UpdateAuthMethodResponse{
				Item: &pb.AuthMethod{
					ScopeId:     o.GetPublicId(),
					Description: &wrapperspb.StringValue{Value: "default"},
					Type:        auth.OidcSubtype.String(),
					Attributes: &structpb.Struct{
						Fields: defaultReadAttributeFields(),
					},
					Scope:                       defaultScopeInfo,
					AuthorizedActions:           oidcAuthorizedActions,
					AuthorizedCollectionActions: authorizedCollectionActions,
				},
			},
		},
		{
			name: "Unset Description",
			req: &pbs.UpdateAuthMethodRequest{
				UpdateMask: &field_mask.FieldMask{
					Paths: []string{"description"},
				},
				Item: &pb.AuthMethod{
					Name: &wrapperspb.StringValue{Value: "ignored"},
				},
			},
			res: &pbs.UpdateAuthMethodResponse{
				Item: &pb.AuthMethod{
					ScopeId: o.GetPublicId(),
					Name:    &wrapperspb.StringValue{Value: "default"},
					Type:    auth.OidcSubtype.String(),
					Attributes: &structpb.Struct{
						Fields: defaultReadAttributeFields(),
					},
					Scope:                       defaultScopeInfo,
					AuthorizedActions:           oidcAuthorizedActions,
					AuthorizedCollectionActions: authorizedCollectionActions,
				},
			},
		},
		{
			name: "Update Only Name",
			req: &pbs.UpdateAuthMethodRequest{
				UpdateMask: &field_mask.FieldMask{
					Paths: []string{"name"},
				},
				Item: &pb.AuthMethod{
					Name:        &wrapperspb.StringValue{Value: "updated"},
					Description: &wrapperspb.StringValue{Value: "ignored"},
				},
			},
			res: &pbs.UpdateAuthMethodResponse{
				Item: &pb.AuthMethod{
					ScopeId:     o.GetPublicId(),
					Name:        &wrapperspb.StringValue{Value: "updated"},
					Description: &wrapperspb.StringValue{Value: "default"},
					Type:        auth.OidcSubtype.String(),
					Attributes: &structpb.Struct{
						Fields: defaultReadAttributeFields(),
					},
					Scope:                       defaultScopeInfo,
					AuthorizedActions:           oidcAuthorizedActions,
					AuthorizedCollectionActions: authorizedCollectionActions,
				},
			},
		},
		{
			name: "Update Only Description",
			req: &pbs.UpdateAuthMethodRequest{
				UpdateMask: &field_mask.FieldMask{
					Paths: []string{"description"},
				},
				Item: &pb.AuthMethod{
					Name:        &wrapperspb.StringValue{Value: "ignored"},
					Description: &wrapperspb.StringValue{Value: "notignored"},
				},
			},
			res: &pbs.UpdateAuthMethodResponse{
				Item: &pb.AuthMethod{
					ScopeId:     o.GetPublicId(),
					Name:        &wrapperspb.StringValue{Value: "default"},
					Description: &wrapperspb.StringValue{Value: "notignored"},
					Type:        auth.OidcSubtype.String(),
					Attributes: &structpb.Struct{
						Fields: defaultReadAttributeFields(),
					},
					Scope:                       defaultScopeInfo,
					AuthorizedActions:           oidcAuthorizedActions,
					AuthorizedCollectionActions: authorizedCollectionActions,
				},
			},
		},
		{
			name: "Update a Non Existing AuthMethod",
			req: &pbs.UpdateAuthMethodRequest{
				Id: password.AuthMethodPrefix + "_DoesntExis",
				UpdateMask: &field_mask.FieldMask{
					Paths: []string{"description"},
				},
				Item: &pb.AuthMethod{
					Name:        &wrapperspb.StringValue{Value: "new"},
					Description: &wrapperspb.StringValue{Value: "desc"},
				},
			},
			err: handlers.ApiErrorWithCode(codes.NotFound),
		},
		{
			name: "Cant change Id",
			req: &pbs.UpdateAuthMethodRequest{
				UpdateMask: &field_mask.FieldMask{
					Paths: []string{"id"},
				},
				Item: &pb.AuthMethod{
					Id:          password.AuthMethodPrefix + "_somethinge",
					Name:        &wrapperspb.StringValue{Value: "new"},
					Description: &wrapperspb.StringValue{Value: "new desc"},
				},
			},
			res: nil,
			err: handlers.ApiErrorWithCode(codes.InvalidArgument),
		},
		{
			name: "Cant specify Created Time",
			req: &pbs.UpdateAuthMethodRequest{
				UpdateMask: &field_mask.FieldMask{
					Paths: []string{"created_time"},
				},
				Item: &pb.AuthMethod{
					CreatedTime: ptypes.TimestampNow(),
				},
			},
			res: nil,
			err: handlers.ApiErrorWithCode(codes.InvalidArgument),
		},
		{
			name: "Cant specify Updated Time",
			req: &pbs.UpdateAuthMethodRequest{
				UpdateMask: &field_mask.FieldMask{
					Paths: []string{"updated_time"},
				},
				Item: &pb.AuthMethod{
					UpdatedTime: ptypes.TimestampNow(),
				},
			},
			res: nil,
			err: handlers.ApiErrorWithCode(codes.InvalidArgument),
		},
		{
			name: "Cant specify Type",
			req: &pbs.UpdateAuthMethodRequest{
				UpdateMask: &field_mask.FieldMask{
					Paths: []string{"type"},
				},
				Item: &pb.AuthMethod{
					Type: auth.OidcSubtype.String(),
				},
			},
			res: nil,
			err: handlers.ApiErrorWithCode(codes.InvalidArgument),
		},
		{
			name: "Unset Discovery URL",
			req: &pbs.UpdateAuthMethodRequest{
				UpdateMask: &field_mask.FieldMask{
					Paths: []string{"attributes.discovery_url"},
				},
				Item: &pb.AuthMethod{},
			},
			err: handlers.ApiErrorWithCode(codes.InvalidArgument),
		},
		{
			name: "Unset Client Id",
			req: &pbs.UpdateAuthMethodRequest{
				UpdateMask: &field_mask.FieldMask{
					Paths: []string{"attributes.client_id"},
				},
				Item: &pb.AuthMethod{},
			},
			err: handlers.ApiErrorWithCode(codes.InvalidArgument),
		},
		{
			name: "Unset Client Secret",
			req: &pbs.UpdateAuthMethodRequest{
				UpdateMask: &field_mask.FieldMask{
					Paths: []string{"attributes.client_secret"},
				},
				Item: &pb.AuthMethod{},
			},
			err: handlers.ApiErrorWithCode(codes.InvalidArgument),
		},
		{
			name: "Unset Signing Algorithms",
			req: &pbs.UpdateAuthMethodRequest{
				UpdateMask: &field_mask.FieldMask{
					Paths: []string{"attributes.signing_algorithms"},
				},
				Item: &pb.AuthMethod{},
			},
			wantErr: true,
		},
		{
			name: "Set Max Age to zero",
			req: &pbs.UpdateAuthMethodRequest{
				UpdateMask: &field_mask.FieldMask{
					Paths: []string{"attributes.max_age"},
				},
				Item: &pb.AuthMethod{
					Attributes: &structpb.Struct{
						Fields: map[string]*structpb.Value{
							"max_age": structpb.NewNumberValue(0),
						},
					},
				},
			},
			err: handlers.ApiErrorWithCode(codes.InvalidArgument),
		},
		{
			name: "Change Max Age",
			req: &pbs.UpdateAuthMethodRequest{
				UpdateMask: &field_mask.FieldMask{
					Paths: []string{"attributes.max_age"},
				},
				Item: &pb.AuthMethod{
					Attributes: &structpb.Struct{
						Fields: map[string]*structpb.Value{
							"max_age": structpb.NewNumberValue(4),
						},
					},
				},
			},
			res: &pbs.UpdateAuthMethodResponse{
				Item: &pb.AuthMethod{
					ScopeId:     o.GetPublicId(),
					Name:        &wrapperspb.StringValue{Value: "default"},
					Description: &wrapperspb.StringValue{Value: "default"},
					Type:        auth.OidcSubtype.String(),
					Attributes: &structpb.Struct{
						Fields: func() map[string]*structpb.Value {
							f := defaultReadAttributeFields()
							f["max_age"] = structpb.NewNumberValue(4)
							return f
						}(),
					},
					Scope:                       defaultScopeInfo,
					AuthorizedActions:           oidcAuthorizedActions,
					AuthorizedCollectionActions: authorizedCollectionActions,
				},
			},
		},
		{
			name: "Change Client Id",
			req: &pbs.UpdateAuthMethodRequest{
				UpdateMask: &field_mask.FieldMask{
					Paths: []string{"attributes.client_id"},
				},
				Item: &pb.AuthMethod{
					Attributes: &structpb.Struct{
						Fields: map[string]*structpb.Value{
							"client_id": structpb.NewStringValue("new id"),
						},
					},
				},
			},
			res: &pbs.UpdateAuthMethodResponse{
				Item: &pb.AuthMethod{
					ScopeId:     o.GetPublicId(),
					Name:        &wrapperspb.StringValue{Value: "default"},
					Description: &wrapperspb.StringValue{Value: "default"},
					Type:        auth.OidcSubtype.String(),
					Attributes: &structpb.Struct{
						Fields: func() map[string]*structpb.Value {
							f := defaultReadAttributeFields()
							f["client_id"] = structpb.NewStringValue("new id")
							return f
						}(),
					},
					Scope:                       defaultScopeInfo,
					AuthorizedActions:           oidcAuthorizedActions,
					AuthorizedCollectionActions: authorizedCollectionActions,
				},
			},
		},
		{
			name: "Change Callback Url Prefix",
			req: &pbs.UpdateAuthMethodRequest{
				UpdateMask: &field_mask.FieldMask{
					Paths: []string{"attributes.api_url_prefix"},
				},
				Item: &pb.AuthMethod{
					Attributes: &structpb.Struct{
						Fields: func() map[string]*structpb.Value {
							f := map[string]*structpb.Value{
								"api_url_prefix": structpb.NewStringValue("https://callback.prefix:9281/path"),
							}
							return f
						}(),
					},
				},
			},
			res: &pbs.UpdateAuthMethodResponse{
				Item: &pb.AuthMethod{
					ScopeId:     o.GetPublicId(),
					Name:        &wrapperspb.StringValue{Value: "default"},
					Description: &wrapperspb.StringValue{Value: "default"},
					Type:        auth.OidcSubtype.String(),
					Attributes: &structpb.Struct{
						Fields: func() map[string]*structpb.Value {
							f := defaultReadAttributeFields()
							f["api_url_prefix"] = structpb.NewStringValue("https://callback.prefix:9281/path")
							f["callback_url"] = structpb.NewStringValue(fmt.Sprintf("https://callback.prefix:9281/path/v1/auth-methods/%s_[0-9A-z]*:authenticate:callback", oidc.AuthMethodPrefix))
							return f
						}(),
					},
					Scope:                       defaultScopeInfo,
					AuthorizedActions:           oidcAuthorizedActions,
					AuthorizedCollectionActions: authorizedCollectionActions,
				},
			},
		},
		{
			name: "Change Allowed Audiences",
			req: &pbs.UpdateAuthMethodRequest{
				UpdateMask: &field_mask.FieldMask{
					Paths: []string{"attributes.allowed_audiences"},
				},
				Item: &pb.AuthMethod{
					Attributes: &structpb.Struct{
						Fields: map[string]*structpb.Value{
							"allowed_audiences": func() *structpb.Value {
								lv, _ := structpb.NewList([]interface{}{"bar", "foo"})
								return structpb.NewListValue(lv)
							}(),
						},
					},
				},
			},
			res: &pbs.UpdateAuthMethodResponse{
				Item: &pb.AuthMethod{
					ScopeId:     o.GetPublicId(),
					Name:        &wrapperspb.StringValue{Value: "default"},
					Description: &wrapperspb.StringValue{Value: "default"},
					Type:        auth.OidcSubtype.String(),
					Attributes: &structpb.Struct{
						Fields: func() map[string]*structpb.Value {
							f := defaultReadAttributeFields()
							f["allowed_audiences"] = func() *structpb.Value {
								lv, _ := structpb.NewList([]interface{}{"bar", "foo"})
								return structpb.NewListValue(lv)
							}()
							return f
						}(),
					},
					Scope:                       defaultScopeInfo,
					AuthorizedActions:           oidcAuthorizedActions,
					AuthorizedCollectionActions: authorizedCollectionActions,
				},
			},
		},
		{
			name: "Unsupported Signing Algorithms",
			req: &pbs.UpdateAuthMethodRequest{
				UpdateMask: &field_mask.FieldMask{
					Paths: []string{"attributes.signing_algorithms"},
				},
				Item: &pb.AuthMethod{
					Attributes: &structpb.Struct{
						Fields: func() map[string]*structpb.Value {
							f := defaultAttributeFields()
							f["signing_algorithms"] = func() *structpb.Value {
								lv, _ := structpb.NewList([]interface{}{string(oidc.EdDSA)})
								return structpb.NewListValue(lv)
							}()
							return f
						}(),
					},
				},
			},
			wantErr: true,
		},
		{
			name: "Forced Unsupported Signing Algorithms",
			req: &pbs.UpdateAuthMethodRequest{
				UpdateMask: &field_mask.FieldMask{
					Paths: []string{"attributes.signing_algorithms"},
				},
				Item: &pb.AuthMethod{
					Attributes: &structpb.Struct{
						Fields: func() map[string]*structpb.Value {
							f := defaultAttributeFields()
							f["override_oidc_discovery_url_config"] = structpb.NewBoolValue(true)
							f["signing_algorithms"] = func() *structpb.Value {
								lv, _ := structpb.NewList([]interface{}{string(oidc.EdDSA)})
								return structpb.NewListValue(lv)
							}()
							return f
						}(),
					},
				},
			},
			res: &pbs.UpdateAuthMethodResponse{
				Item: &pb.AuthMethod{
					ScopeId:     o.GetPublicId(),
					Name:        &wrapperspb.StringValue{Value: "default"},
					Description: &wrapperspb.StringValue{Value: "default"},
					Type:        auth.OidcSubtype.String(),
					Attributes: &structpb.Struct{
						Fields: func() map[string]*structpb.Value {
							f := defaultReadAttributeFields()
							f["signing_algorithms"] = func() *structpb.Value {
								lv, _ := structpb.NewList([]interface{}{string(oidc.EdDSA)})
								return structpb.NewListValue(lv)
							}()
							return f
						}(),
					},
					Scope:                       defaultScopeInfo,
					AuthorizedActions:           oidcAuthorizedActions,
					AuthorizedCollectionActions: authorizedCollectionActions,
				},
			},
		},
	}
	for _, tc := range cases {
		t.Run(tc.name, func(t *testing.T) {
			assert, require := assert.New(t), require.New(t)
			am, cleanup := freshAuthMethod(t)
			defer cleanup()

			tc.req.Item.Version = am.GetVersion()

			if tc.req.GetId() == "" {
				tc.req.Id = am.GetId()
			}

			if tc.res != nil && tc.res.Item != nil {
				tc.res.Item.Id = am.GetId()
				tc.res.Item.CreatedTime = am.GetCreatedTime()
			}

			got, gErr := tested.UpdateAuthMethod(auth.DisabledAuthTestContext(auth.WithScopeId(o.GetPublicId())), tc.req)
			// TODO: When handlers move to domain errors remove wantErr and rely errors.Match here.
			if tc.err != nil || tc.wantErr {
				require.Error(gErr)
				if tc.err != nil {
					assert.True(errors.Is(gErr, tc.err), "UpdateAuthMethod(%+v) got error %v, wanted %v", tc.req, gErr, tc.err)
				}
				return
			}
			require.NoError(gErr)
			if tc.res == nil {
				require.Nil(got)
			}

			if got != nil {
				assert.NotNilf(tc.res, "Expected UpdateAuthMethod response to be nil, but was %v", got)
				gotUpdateTime, err := ptypes.Timestamp(got.GetItem().GetUpdatedTime())
				require.NoError(err, "Error converting proto to timestamp")

				created, err := ptypes.Timestamp(am.GetCreatedTime())
				require.NoError(err, "Error converting proto to timestamp")

				// Verify it is a auth_method updated after it was created
				assert.True(gotUpdateTime.After(created), "Updated auth_method should have been updated after it's creation. Was updated %v, which is after %v", gotUpdateTime, created)

				// Clear all values which are hard to compare against.
				if _, ok := got.Item.Attributes.Fields["client_secret_hmac"]; ok {
					assert.NotEqual("secret", got.Item.Attributes.Fields["client_secret_hmac"])
					got.Item.Attributes.Fields["client_secret_hmac"] = structpb.NewStringValue("<hmac>")
				}
				if _, ok := got.Item.Attributes.Fields["callback_url"]; ok {
					exp := tc.res.Item.Attributes.Fields["callback_url"].GetStringValue()
					gVal := got.Item.Attributes.Fields["callback_url"].GetStringValue()
					matches, err := regexp.MatchString(exp, gVal)
					require.NoError(err)
					assert.True(matches, "%q doesn't match %q", gVal, exp)
					delete(got.Item.Attributes.Fields, "callback_url")
					delete(tc.res.Item.Attributes.Fields, "callback_url")
				}

				got.Item.UpdatedTime, tc.res.Item.UpdatedTime = nil, nil

				assert.EqualValues(3, got.Item.Version)
				tc.res.Item.Version = 3
			}
			assert.Empty(cmp.Diff(got, tc.res, protocmp.Transform(), protocmp.SortRepeatedFields(got)), "UpdateAuthMethod(%q) got response %q, wanted %q", tc.req, got, tc.res)
		})
	}
}

func TestChangeState(t *testing.T) {
	conn, _ := db.TestSetup(t, "postgres")
	rw := db.New(conn)
	wrapper := db.TestWrapper(t)
	kmsCache := kms.TestKms(t, conn, wrapper)
	iamRepoFn := func() (*iam.Repository, error) {
		return iam.TestRepo(t, conn, wrapper), nil
	}
	oidcRepoFn := func() (*oidc.Repository, error) {
		return oidc.NewRepository(rw, rw, kmsCache)
	}
	pwRepoFn := func() (*password.Repository, error) {
		return password.NewRepository(rw, rw, kmsCache)
	}
	atRepoFn := func() (*authtoken.Repository, error) {
		return authtoken.NewRepository(rw, rw, kmsCache)
	}
	iamRepo := iam.TestRepo(t, conn, wrapper)

	o, _ := iam.TestScopes(t, iamRepo)
	pwam := password.TestAuthMethods(t, conn, o.GetPublicId(), 1)[0]

	databaseWrapper, err := kmsCache.GetWrapper(context.Background(), o.PublicId, kms.KeyPurposeDatabase)
	require.NoError(t, err)

	tp := capoidc.StartTestProvider(t)
	tpClientId := "alice-rp"
	tpClientSecret := "her-dog's-name"
	tp.SetClientCreds(tpClientId, tpClientSecret)
	_, _, tpAlg, _ := tp.SigningKeys()
	tpCert, err := oidc.ParseCertificates(tp.CACert())

	incompleteAm := oidc.TestAuthMethod(t, conn, databaseWrapper, o.PublicId, "inactive", oidc.TestConvertToUrls(t, "https://alice.com")[0], "client id", "secret")
	oidcam := oidc.TestAuthMethod(t, conn, databaseWrapper, o.PublicId, "inactive", oidc.TestConvertToUrls(t, tp.Addr())[0], tpClientId, oidc.ClientSecret(tpClientSecret),
		oidc.WithSigningAlgs(oidc.Alg(tpAlg)), oidc.WithCallbackUrls(oidc.TestConvertToUrls(t, "https://example.callback:58")[0]), oidc.WithCertificates(tpCert...))
	mismatchedAM := oidc.TestAuthMethod(t, conn, databaseWrapper, o.PublicId, "inactive", oidc.TestConvertToUrls(t, tp.Addr())[0], "different_client_id", oidc.ClientSecret(tpClientSecret),
		oidc.WithSigningAlgs(oidc.EdDSA), oidc.WithCallbackUrls(oidc.TestConvertToUrls(t, "https://example.callback:58")[0]), oidc.WithCertificates(tpCert...))

	s, err := authmethods.NewService(kmsCache, pwRepoFn, oidcRepoFn, iamRepoFn, atRepoFn)
	require.NoError(t, err, "Error when getting new auth_method service.")

	signingAlg := func() *structpb.Value {
		lv, err := structpb.NewList([]interface{}{string(tpAlg)})
		require.NoError(t, err)
		return structpb.NewListValue(lv)
	}()

	certs := func() *structpb.Value {
		lv, err := structpb.NewList([]interface{}{tp.CACert()})
		require.NoError(t, err)
		return structpb.NewListValue(lv)
	}()

	wantTemplate := &pb.AuthMethod{
		Id:          oidcam.GetPublicId(),
		ScopeId:     oidcam.GetScopeId(),
		CreatedTime: oidcam.CreateTime.GetTimestamp(),
		UpdatedTime: oidcam.UpdateTime.GetTimestamp(),
		Type:        auth.OidcSubtype.String(),
		Attributes: &structpb.Struct{Fields: map[string]*structpb.Value{
			"discovery_url":      structpb.NewStringValue(oidcam.DiscoveryUrl),
			"client_id":          structpb.NewStringValue(tpClientId),
			"client_secret_hmac": structpb.NewStringValue("<hmac>"),
			"state":              structpb.NewStringValue(string(oidc.InactiveState)),
			"callback_url":       structpb.NewStringValue("https://example.callback:58/v1/auth-methods/amoidc_[0-9A-z]*:authenticate:callback"),
			"api_url_prefix":     structpb.NewStringValue("https://example.callback:58"),
			"signing_algorithms": signingAlg,
			"certificates":       certs,
		}},
		Version: 1,
		Scope: &scopepb.ScopeInfo{
			Id:   o.GetPublicId(),
			Type: o.GetType(),
		},
		AuthorizedActions:           oidcAuthorizedActions,
		AuthorizedCollectionActions: authorizedCollectionActions,
	}

	toState := func(s string) *structpb.Struct {
		return &structpb.Struct{Fields: map[string]*structpb.Value{"state": structpb.NewStringValue(s)}}
	}

	// These test cases must be run in this order since these tests rely on the correct versions being provided
	cases := []struct {
		name string
		req  *pbs.ChangeStateRequest
		res  *pbs.ChangeStateResponse
		err  bool
	}{
		{
			name: "Password Auth Method",
			req:  &pbs.ChangeStateRequest{Id: pwam.GetPublicId(), Version: pwam.GetVersion(), Attributes: toState("inactive")},
			err:  true,
		},
		{
			name: "No Version Specified",
			req:  &pbs.ChangeStateRequest{Id: oidcam.GetPublicId(), Attributes: toState("inactive")},
			err:  true,
		},
		{
			name: "Keep Inactive",
			req:  &pbs.ChangeStateRequest{Id: oidcam.GetPublicId(), Version: oidcam.GetVersion(), Attributes: toState("inactive")},
			res: &pbs.ChangeStateResponse{Item: func() *pb.AuthMethod {
				am := proto.Clone(wantTemplate).(*pb.AuthMethod)
				return am
			}()},
		},
		{
			name: "Make Incomplete Private",
			req:  &pbs.ChangeStateRequest{Id: incompleteAm.GetPublicId(), Version: oidcam.GetVersion(), Attributes: toState("active-private")},
			err:  true,
		},
		{
			name: "Make Incomplete Public",
			req:  &pbs.ChangeStateRequest{Id: incompleteAm.GetPublicId(), Version: oidcam.GetVersion(), Attributes: toState("active-public")},
			err:  true,
		},
		{
			name: "Mismatched To Public",
			req: &pbs.ChangeStateRequest{
				Id:         mismatchedAM.GetPublicId(),
				Version:    mismatchedAM.GetVersion(),
				Attributes: toState("active-public"),
			},
			err: true,
		},
		{
			name: "Force Mismatched To Public",
			req: &pbs.ChangeStateRequest{
				Id:      mismatchedAM.GetPublicId(),
				Version: mismatchedAM.GetVersion(),
				Attributes: func() *structpb.Struct {
					s := toState("active-public")
					s.Fields["override_oidc_discovery_url_config"] = structpb.NewBoolValue(true)
					return s
				}(),
			},
			res: &pbs.ChangeStateResponse{Item: func() *pb.AuthMethod {
				am := proto.Clone(wantTemplate).(*pb.AuthMethod)
				am.Id = mismatchedAM.PublicId
				am.Attributes.Fields["state"] = structpb.NewStringValue("active-public")
				am.Attributes.Fields["client_id"] = structpb.NewStringValue(mismatchedAM.ClientId)
				am.Attributes.Fields["signing_algorithms"] = func() *structpb.Value {
					lv, _ := structpb.NewList([]interface{}{string(oidc.EdDSA)})
					return structpb.NewListValue(lv)
				}()
				am.CreatedTime = mismatchedAM.CreateTime.GetTimestamp()
				am.Version = 2
				return am
			}()},
		},
		{
			name: "Make Complete Private",
			req:  &pbs.ChangeStateRequest{Id: oidcam.GetPublicId(), Version: oidcam.GetVersion(), Attributes: toState("active-private")},
			res: &pbs.ChangeStateResponse{Item: func() *pb.AuthMethod {
				am := proto.Clone(wantTemplate).(*pb.AuthMethod)
				am.Attributes.Fields["state"] = structpb.NewStringValue("active-private")
				am.Version = 2
				return am
			}()},
		},
		{
			name: "Make Complete Public",
			req:  &pbs.ChangeStateRequest{Id: oidcam.GetPublicId(), Version: 2, Attributes: toState("active-public")},
			res: &pbs.ChangeStateResponse{Item: func() *pb.AuthMethod {
				am := proto.Clone(wantTemplate).(*pb.AuthMethod)
				am.Attributes.Fields["state"] = structpb.NewStringValue("active-public")
				am.Version = 3
				return am
			}()},
		},
		{
			name: "Make Complete Inactive",
			req:  &pbs.ChangeStateRequest{Id: oidcam.GetPublicId(), Version: 3, Attributes: toState("inactive")},
			res: &pbs.ChangeStateResponse{Item: func() *pb.AuthMethod {
				am := proto.Clone(wantTemplate).(*pb.AuthMethod)
				am.Attributes.Fields["state"] = structpb.NewStringValue("inactive")
				am.Version = 4
				return am
			}()},
		},
	}
	for _, tc := range cases {
		t.Run(tc.name, func(t *testing.T) {
			assert, require := assert.New(t), require.New(t)

			got, gErr := s.ChangeState(auth.DisabledAuthTestContext(auth.WithScopeId(o.GetPublicId())), tc.req)
			if tc.err {
				require.Error(gErr)
				return
			}
			require.NoError(gErr)
			if _, ok := got.Item.Attributes.Fields["client_secret_hmac"]; ok {
				got.Item.Attributes.Fields["client_secret_hmac"] = structpb.NewStringValue("<hmac>")
			}
			if _, ok := got.Item.Attributes.Fields["callback_url"]; ok {
				exp := tc.res.Item.Attributes.Fields["callback_url"].GetStringValue()
				gVal := got.Item.Attributes.Fields["callback_url"].GetStringValue()
				matches, err := regexp.MatchString(exp, gVal)
				require.NoError(err)
				assert.True(matches, "%q doesn't match %q", gVal, exp)
				delete(got.Item.Attributes.Fields, "callback_url")
				delete(tc.res.Item.Attributes.Fields, "callback_url")
			}
			got.Item.UpdatedTime, tc.res.Item.UpdatedTime = nil, nil

			assert.Empty(cmp.Diff(got, tc.res, protocmp.Transform()), "ChangeState() got response %q, wanted %q", got, tc.res)
		})
	}
}

func TestAuthenticateLogin(t *testing.T) {
	conn, _ := db.TestSetup(t, "postgres")
	rw := db.New(conn)
	wrapper := db.TestWrapper(t)
	kms := kms.TestKms(t, conn, wrapper)
	o, _ := iam.TestScopes(t, iam.TestRepo(t, conn, wrapper))

	iamRepoFn := func() (*iam.Repository, error) {
		return iam.TestRepo(t, conn, wrapper), nil
	}
	oidcRepoFn := func() (*oidc.Repository, error) {
		return oidc.NewRepository(rw, rw, kms)
	}
	pwRepoFn := func() (*password.Repository, error) {
		return password.NewRepository(rw, rw, kms)
	}
	atRepoFn := func() (*authtoken.Repository, error) {
		return authtoken.NewRepository(rw, rw, kms)
	}
	am := password.TestAuthMethods(t, conn, o.GetPublicId(), 1)[0]

	iam.TestSetPrimaryAuthMethod(t, iam.TestRepo(t, conn, wrapper), o, am.PublicId)

	acct, err := password.NewAccount(am.GetPublicId(), password.WithLoginName(testLoginName))
	require.NoError(t, err)

	pwRepo, err := pwRepoFn()
	require.NoError(t, err)
	acct, err = pwRepo.CreateAccount(context.Background(), o.GetPublicId(), acct, password.WithPassword(testPassword))
	require.NoError(t, err)
	require.NotNil(t, acct)

	cases := []struct {
		name     string
		request  *pbs.AuthenticateLoginRequest
		wantType string
		wantErr  error
	}{
		{
			name: "basic",
			request: &pbs.AuthenticateLoginRequest{
				AuthMethodId: am.GetPublicId(),
				TokenType:    "token",
				Credentials: func() *structpb.Struct {
					creds := map[string]*structpb.Value{
						"login_name": {Kind: &structpb.Value_StringValue{StringValue: testLoginName}},
						"password":   {Kind: &structpb.Value_StringValue{StringValue: testPassword}},
					}
					return &structpb.Struct{Fields: creds}
				}(),
			},
			wantType: "token",
		},
		{
			name: "cookie-type",
			request: &pbs.AuthenticateLoginRequest{
				AuthMethodId: am.GetPublicId(),
				TokenType:    "cookie",
				Credentials: func() *structpb.Struct {
					creds := map[string]*structpb.Value{
						"login_name": {Kind: &structpb.Value_StringValue{StringValue: testLoginName}},
						"password":   {Kind: &structpb.Value_StringValue{StringValue: testPassword}},
					}
					return &structpb.Struct{Fields: creds}
				}(),
			},
			wantType: "cookie",
		},
		{
			name: "no-token-type",
			request: &pbs.AuthenticateLoginRequest{
				AuthMethodId: am.GetPublicId(),
				Credentials: func() *structpb.Struct {
					creds := map[string]*structpb.Value{
						"login_name": {Kind: &structpb.Value_StringValue{StringValue: testLoginName}},
						"password":   {Kind: &structpb.Value_StringValue{StringValue: testPassword}},
					}
					return &structpb.Struct{Fields: creds}
				}(),
			},
		},
		{
			name: "bad-token-type",
			request: &pbs.AuthenticateLoginRequest{
				AuthMethodId: am.GetPublicId(),
				TokenType:    "email",
				Credentials: func() *structpb.Struct {
					creds := map[string]*structpb.Value{
						"login_name": {Kind: &structpb.Value_StringValue{StringValue: testLoginName}},
						"password":   {Kind: &structpb.Value_StringValue{StringValue: testPassword}},
					}
					return &structpb.Struct{Fields: creds}
				}(),
			},
			wantErr: handlers.ApiErrorWithCode(codes.InvalidArgument),
		},
		{
			name: "no-authmethod",
			request: &pbs.AuthenticateLoginRequest{
				Credentials: func() *structpb.Struct {
					creds := map[string]*structpb.Value{
						"login_name": {Kind: &structpb.Value_StringValue{StringValue: testLoginName}},
						"password":   {Kind: &structpb.Value_StringValue{StringValue: testPassword}},
					}
					return &structpb.Struct{Fields: creds}
				}(),
			},
			wantErr: handlers.ApiErrorWithCode(codes.InvalidArgument),
		},
		{
			name: "wrong-password",
			request: &pbs.AuthenticateLoginRequest{
				AuthMethodId: am.GetPublicId(),
				TokenType:    "token",
				Credentials: func() *structpb.Struct {
					creds := map[string]*structpb.Value{
						"login_name": {Kind: &structpb.Value_StringValue{StringValue: testLoginName}},
						"password":   {Kind: &structpb.Value_StringValue{StringValue: "wrong"}},
					}
					return &structpb.Struct{Fields: creds}
				}(),
			},
			wantErr: handlers.ApiErrorWithCode(codes.Unauthenticated),
		},
		{
			name: "wrong-login-name",
			request: &pbs.AuthenticateLoginRequest{
				AuthMethodId: am.GetPublicId(),
				TokenType:    "token",
				Credentials: func() *structpb.Struct {
					creds := map[string]*structpb.Value{
						"login_name": {Kind: &structpb.Value_StringValue{StringValue: "wrong"}},
						"password":   {Kind: &structpb.Value_StringValue{StringValue: testPassword}},
					}
					return &structpb.Struct{Fields: creds}
				}(),
			},
			wantErr: handlers.ApiErrorWithCode(codes.Unauthenticated),
		},
	}

	for _, tc := range cases {
		t.Run(tc.name, func(t *testing.T) {
			assert, require := assert.New(t), require.New(t)
			s, err := authmethods.NewService(kms, pwRepoFn, oidcRepoFn, iamRepoFn, atRepoFn)
			require.NoError(err)

			resp, err := s.AuthenticateLogin(auth.DisabledAuthTestContext(auth.WithScopeId(o.GetPublicId())), tc.request)
			if tc.wantErr != nil {
				assert.Error(err)
				assert.Truef(errors.Is(err, tc.wantErr), "Got %#v, wanted %#v", err, tc.wantErr)
				return
			}
			require.NoError(err)
			aToken := resp.GetItem()
			assert.NotEmpty(aToken.GetId())
			assert.NotEmpty(aToken.GetToken())
			assert.True(strings.HasPrefix(aToken.GetToken(), aToken.GetId()))
			assert.Equal(am.GetPublicId(), aToken.GetAuthMethodId())
			assert.Equal(aToken.GetCreatedTime(), aToken.GetUpdatedTime())
			assert.Equal(aToken.GetCreatedTime(), aToken.GetApproximateLastUsedTime())
			assert.Equal(acct.GetPublicId(), aToken.GetAccountId())
			assert.Equal(am.GetPublicId(), aToken.GetAuthMethodId())
			assert.Equal(tc.wantType, resp.GetTokenType())
		})
	}
}

func TestAuthenticate_AuthAccountConnectedToIamUser(t *testing.T) {
	assert, require := assert.New(t), require.New(t)
	conn, _ := db.TestSetup(t, "postgres")
	rw := db.New(conn)
	wrapper := db.TestWrapper(t)
	kms := kms.TestKms(t, conn, wrapper)
	o, _ := iam.TestScopes(t, iam.TestRepo(t, conn, wrapper))

	iamRepoFn := func() (*iam.Repository, error) {
		return iam.TestRepo(t, conn, wrapper), nil
	}
	oidcRepoFn := func() (*oidc.Repository, error) {
		return oidc.NewRepository(rw, rw, kms)
	}
	pwRepoFn := func() (*password.Repository, error) {
		return password.NewRepository(rw, rw, kms)
	}
	atRepoFn := func() (*authtoken.Repository, error) {
		return authtoken.NewRepository(rw, rw, kms)
	}

	am := password.TestAuthMethods(t, conn, o.GetPublicId(), 1)[0]
	acct, err := password.NewAccount(am.GetPublicId(), password.WithLoginName(testLoginName))
	require.NoError(err)

	pwRepo, err := pwRepoFn()
	require.NoError(err)
	acct, err = pwRepo.CreateAccount(context.Background(), o.GetPublicId(), acct, password.WithPassword(testPassword))
	require.NoError(err)

	// connected to an account.
	iamRepo, err := iamRepoFn()
	require.NoError(err)
	iam.TestUser(t, iamRepo, am.ScopeId, iam.WithAccountIds(acct.PublicId))
	iamUser, err := iamRepo.LookupUserWithLogin(context.Background(), acct.GetPublicId())
	require.NoError(err)

	s, err := authmethods.NewService(kms, pwRepoFn, oidcRepoFn, iamRepoFn, atRepoFn)
	require.NoError(err)
	resp, err := s.AuthenticateLogin(auth.DisabledAuthTestContext(auth.WithScopeId(o.GetPublicId())), &pbs.AuthenticateLoginRequest{
		AuthMethodId: am.GetPublicId(),
		Credentials: func() *structpb.Struct {
			creds := map[string]*structpb.Value{
				"login_name": {Kind: &structpb.Value_StringValue{StringValue: testLoginName}},
				"password":   {Kind: &structpb.Value_StringValue{StringValue: testPassword}},
			}
			return &structpb.Struct{Fields: creds}
		}(),
	})
	require.NoError(err)

	aToken := resp.GetItem()
	assert.Equal(iamUser.GetPublicId(), aToken.GetUserId())
	assert.Equal(am.GetPublicId(), aToken.GetAuthMethodId())
	assert.Equal(acct.GetPublicId(), aToken.GetAccountId())

	assert.NotEmpty(aToken.GetId())
	assert.NotEmpty(aToken.GetToken())
	assert.True(strings.HasPrefix(aToken.GetToken(), aToken.GetId()))
}<|MERGE_RESOLUTION|>--- conflicted
+++ resolved
@@ -861,17 +861,10 @@
 			}
 			if got != nil {
 				assert.Contains(got.GetUri(), tc.res.Uri)
-<<<<<<< HEAD
 				assert.True(strings.HasPrefix(got.GetItem().GetId(), tc.idPrefix))
-				gotCreateTime, err := ptypes.Timestamp(got.GetItem().GetCreatedTime())
-				require.NoError(err, "Error converting proto to timestamp.")
-				gotUpdateTime, err := ptypes.Timestamp(got.GetItem().GetUpdatedTime())
-				require.NoError(err, "Error converting proto to timestamp.")
-=======
-				assert.True(strings.HasPrefix(got.GetItem().GetId(), password.AuthMethodPrefix+"_"))
 				gotCreateTime := got.GetItem().GetCreatedTime()
 				gotUpdateTime := got.GetItem().GetUpdatedTime()
->>>>>>> c95f6df3
+
 				// Verify it is a auth_method created after the test setup's default auth_method
 				assert.True(gotCreateTime.AsTime().After(defaultCreated.AsTime()), "New auth_method should have been created after default auth_method. Was created %v, which is after %v", gotCreateTime, defaultCreated)
 				assert.True(gotUpdateTime.AsTime().After(defaultCreated.AsTime()), "New auth_method should have been updated after default auth_method. Was updated %v, which is after %v", gotUpdateTime, defaultCreated)
@@ -1640,7 +1633,7 @@
 					Paths: []string{"created_time"},
 				},
 				Item: &pb.AuthMethod{
-					CreatedTime: ptypes.TimestampNow(),
+					CreatedTime: timestamppb.Now(),
 				},
 			},
 			res: nil,
@@ -1653,7 +1646,7 @@
 					Paths: []string{"updated_time"},
 				},
 				Item: &pb.AuthMethod{
-					UpdatedTime: ptypes.TimestampNow(),
+					UpdatedTime: timestamppb.Now(),
 				},
 			},
 			res: nil,
@@ -1967,11 +1960,8 @@
 
 			if got != nil {
 				assert.NotNilf(tc.res, "Expected UpdateAuthMethod response to be nil, but was %v", got)
-				gotUpdateTime, err := ptypes.Timestamp(got.GetItem().GetUpdatedTime())
-				require.NoError(err, "Error converting proto to timestamp")
-
-				created, err := ptypes.Timestamp(am.GetCreatedTime())
-				require.NoError(err, "Error converting proto to timestamp")
+				gotUpdateTime := got.GetItem().GetUpdatedTime().AsTime()
+				created := am.GetCreatedTime().AsTime()
 
 				// Verify it is a auth_method updated after it was created
 				assert.True(gotUpdateTime.After(created), "Updated auth_method should have been updated after it's creation. Was updated %v, which is after %v", gotUpdateTime, created)
