package servers

import (
	"context"
	"strings"

	"github.com/hashicorp/boundary/internal/db/timestamp"
	"github.com/hashicorp/boundary/internal/errors"
	"github.com/hashicorp/boundary/internal/servers/store"
	"google.golang.org/protobuf/proto"
)

// A Worker is a server that provides an address which can be used to proxy
// session connections. It can be tagged with custom tags and is used when
// authorizing and establishing a session.  It is owned by a scope.
type Worker struct {
	*store.Worker

	ReportedStatus *WorkerStatus `gorm:"-"`
	Tags           []*Tag        `gorm:"-"`
}

// NewWorker returns a new Worker. Valid options are WithName, WithDescription
// WithAddress, and WithWorkerTags. All other options are ignored.
func NewWorker(scopeId string, opt ...Option) *Worker {
	opts := getOpts(opt...)
	return &Worker{
		Worker: &store.Worker{
			ScopeId:     scopeId,
			PublicId:    opts.withPublicId,
			Name:        opts.withName,
			Description: opts.withDescription,
			Address:     opts.withAddress,
		},
		Tags: opts.withWorkerTags,
	}
}

func (w *Worker) clone() *Worker {
	if w == nil {
		return nil
	}
	tags := make([]*Tag, 0, len(w.Tags))
	for _, t := range w.Tags {
		tags = append(tags, &Tag{Key: t.Key, Value: t.Value})
	}
	cw := proto.Clone(w.Worker)
	crs := w.ReportedStatus.clone()
	return &Worker{
		Worker:         cw.(*store.Worker),
		Tags:           tags,
		ReportedStatus: crs,
	}
}

// CanonicalAddress returns the actual address boundary believes should be used
// to communicate with this worker.  This will be the worker resource's address
// unless it is not set in which case it will use address the worker provides
// in its connection status updates.  If neither is available, an empty string
// is returned.
func (w *Worker) CanonicalAddress() string {
	switch {
	case w.Address != "":
		return w.GetAddress()
	case w.ReportedStatus != nil:
		return w.ReportedStatus.GetAddress()
	default:
		return ""
	}
}

// CanonicalTags is the deduplicated set of tags contained on both the resource
// set over the API as well as the tags reported by the worker itself.
func (w *Worker) CanonicalTags() map[string][]string {
	dedupedTags := make(map[Tag]struct{})
	for _, t := range w.Tags {
		dedupedTags[*t] = struct{}{}
	}
	if w.ReportedStatus != nil {
		for _, t := range w.ReportedStatus.Tags {
			dedupedTags[*t] = struct{}{}
		}
	}
	tags := make(map[string][]string)
	for t := range dedupedTags {
		tags[t.Key] = append(tags[t.Key], t.Value)
	}
	return tags
}

// LastConnectionUpdate contains the last time the worker has reported to the
// controller its connection status.  If the worker has never reported to a
// controller then nil is returned.
func (w *Worker) LastConnectionUpdate() *timestamp.Timestamp {
	if w.ReportedStatus == nil {
		return nil
	}
	return w.ReportedStatus.GetUpdateTime()
}

// CanonicalAddress returns the actual address boundary believes should be used
// to communicate with this worker.  This will be the worker resource's address
// unless it is not set in which case it will use address the worker provides
// in its connection status updates.  If neither is available, an empty string
// is returned.
func (w *Worker) CanonicalAddress() string {
	switch {
	case w.Address != "":
		return w.GetAddress()
	case w.ReportedStatus != nil:
		return w.ReportedStatus.GetAddress()
	default:
		return ""
	}
}

// CanonicalTags is the deduplicated set of tags contained on both the resource
// set over the API as well as the tags reported by the worker itself.
func (w *Worker) CanonicalTags() map[string][]string {
	dedupedTags := make(map[Tag]struct{})
	for _, t := range w.Tags {
		dedupedTags[*t] = struct{}{}
	}
	if w.ReportedStatus != nil {
		for _, t := range w.ReportedStatus.Tags {
			dedupedTags[*t] = struct{}{}
		}
	}
	tags := make(map[string][]string)
	for t := range dedupedTags {
		tags[t.Key] = append(tags[t.Key], t.Value)
	}
	return tags
}

// LastConnectionUpdate contains the last time the worker has reported to the
// controller its connection status.  If the worker has never reported to a
// controller then nil is returned.
func (w *Worker) LastConnectionUpdate() *timestamp.Timestamp {
	if w.ReportedStatus == nil {
		return nil
	}
	return w.ReportedStatus.GetUpdateTime()
}

// TableName overrides the table name used by Worker to `server_worker`
func (Worker) TableName() string {
	return "server_worker"
}

// workerAggregate contains an aggregated view of the values associated with
// a single worker.
type workerAggregate struct {
	PublicId               string `gorm:"primary_key"`
	ScopeId                string
	Name                   string
	Description            string
	CreateTime             *timestamp.Timestamp
	UpdateTime             *timestamp.Timestamp
	Address                string
	Version                uint32
	ApiTags                string
	WorkerStatusName       string
	WorkerStatusAddress    string
	WorkerStatusCreateTime *timestamp.Timestamp
	WorkerStatusUpdateTime *timestamp.Timestamp
	WorkerConfigTags       string
}

func (a *workerAggregate) toWorker(ctx context.Context) (*Worker, error) {
	const op = "servers.(workerAggregate).toWorker"
	workerOptions := []Option{
		WithPublicId(a.PublicId),
		WithName(a.Name),
		WithDescription(a.Description),
		WithAddress(a.Address),
	}
	tags, err := tagsFromAggregatedTagString(ctx, a.ApiTags)
	if err != nil {
		return nil, errors.Wrap(ctx, err, op, errors.WithMsg("error parsing config tag string"))
	}
	if len(tags) > 0 {
		workerOptions = append(workerOptions, WithWorkerTags(tags...))
	}
	worker := NewWorker(a.ScopeId, workerOptions...)
	worker.CreateTime = a.CreateTime
	worker.UpdateTime = a.UpdateTime
	worker.Version = a.Version

	if a.WorkerStatusCreateTime == nil {
		return worker, nil
	}
	statusOptions := []Option{
		WithName(a.WorkerStatusName),
		WithAddress(a.WorkerStatusAddress),
	}
	tags, err = tagsFromAggregatedTagString(ctx, a.WorkerConfigTags)
	if err != nil {
		return nil, errors.Wrap(ctx, err, op, errors.WithMsg("error parsing config tag string"))
	}
	if len(tags) > 0 {
		statusOptions = append(statusOptions, WithWorkerTags(tags...))
	}
	cfg := NewWorkerStatus(a.PublicId, statusOptions...)
	cfg.CreateTime = a.WorkerStatusCreateTime
	cfg.UpdateTime = a.WorkerStatusUpdateTime

	worker.ReportedStatus = cfg
	return worker, nil
}

<<<<<<< HEAD
=======
// tagsForAggregatedTagString parses a deliminated string in the format returned
// by the database for the server_worker_aggregate view and returns []*Tag.
// The string is in the format of key1Yvalue1Zkey2Yvalue2Zkey3Yvalue3. Y and Z
// ares chosen for deliminators since tag keys and values are restricted from
// having capitalized letters in them.
>>>>>>> a281d102
func tagsFromAggregatedTagString(ctx context.Context, s string) ([]*Tag, error) {
	if s == "" {
		return nil, nil
	}
	const op = "servers.tagsFromAggregatedTagString"
	const aggregateDelimiter = "Z"
	const pairDelimiter = "Y"
	var tags []*Tag
	for _, kv := range strings.Split(s, aggregateDelimiter) {
		res := strings.SplitN(kv, pairDelimiter, 3)
		if len(res) != 2 {
			return nil, errors.New(ctx, errors.Internal, op, "invalid aggregated tag pairs")
		}
		tags = append(tags, &Tag{
			Key:   res[0],
			Value: res[1],
		})
	}
	return tags, nil
}

func (a *workerAggregate) GetPublicId() string {
	return a.PublicId
}

func (workerAggregate) TableName() string {
	return "server_worker_aggregate"
}<|MERGE_RESOLUTION|>--- conflicted
+++ resolved
@@ -51,51 +51,6 @@
 		Tags:           tags,
 		ReportedStatus: crs,
 	}
-}
-
-// CanonicalAddress returns the actual address boundary believes should be used
-// to communicate with this worker.  This will be the worker resource's address
-// unless it is not set in which case it will use address the worker provides
-// in its connection status updates.  If neither is available, an empty string
-// is returned.
-func (w *Worker) CanonicalAddress() string {
-	switch {
-	case w.Address != "":
-		return w.GetAddress()
-	case w.ReportedStatus != nil:
-		return w.ReportedStatus.GetAddress()
-	default:
-		return ""
-	}
-}
-
-// CanonicalTags is the deduplicated set of tags contained on both the resource
-// set over the API as well as the tags reported by the worker itself.
-func (w *Worker) CanonicalTags() map[string][]string {
-	dedupedTags := make(map[Tag]struct{})
-	for _, t := range w.Tags {
-		dedupedTags[*t] = struct{}{}
-	}
-	if w.ReportedStatus != nil {
-		for _, t := range w.ReportedStatus.Tags {
-			dedupedTags[*t] = struct{}{}
-		}
-	}
-	tags := make(map[string][]string)
-	for t := range dedupedTags {
-		tags[t.Key] = append(tags[t.Key], t.Value)
-	}
-	return tags
-}
-
-// LastConnectionUpdate contains the last time the worker has reported to the
-// controller its connection status.  If the worker has never reported to a
-// controller then nil is returned.
-func (w *Worker) LastConnectionUpdate() *timestamp.Timestamp {
-	if w.ReportedStatus == nil {
-		return nil
-	}
-	return w.ReportedStatus.GetUpdateTime()
 }
 
 // CanonicalAddress returns the actual address boundary believes should be used
@@ -209,14 +164,11 @@
 	return worker, nil
 }
 
-<<<<<<< HEAD
-=======
 // tagsForAggregatedTagString parses a deliminated string in the format returned
 // by the database for the server_worker_aggregate view and returns []*Tag.
 // The string is in the format of key1Yvalue1Zkey2Yvalue2Zkey3Yvalue3. Y and Z
 // ares chosen for deliminators since tag keys and values are restricted from
 // having capitalized letters in them.
->>>>>>> a281d102
 func tagsFromAggregatedTagString(ctx context.Context, s string) ([]*Tag, error) {
 	if s == "" {
 		return nil, nil
