// Code generated by protoc-gen-go. DO NOT EDIT.
// versions:
// 	protoc-gen-go v1.27.1
// 	protoc        (unknown)
// source: controller/storage/servers/store/v1/worker.proto

package store

import (
	timestamp "github.com/hashicorp/boundary/internal/db/timestamp"
	protoreflect "google.golang.org/protobuf/reflect/protoreflect"
	protoimpl "google.golang.org/protobuf/runtime/protoimpl"
	reflect "reflect"
	sync "sync"
)

const (
	// Verify that this generated code is sufficiently up-to-date.
	_ = protoimpl.EnforceVersion(20 - protoimpl.MinVersion)
	// Verify that runtime/protoimpl is sufficiently up-to-date.
	_ = protoimpl.EnforceVersion(protoimpl.MaxVersion - 20)
)

// Worker contains all fields related to a Worker resource
type Worker struct {
	state         protoimpl.MessageState
	sizeCache     protoimpl.SizeCache
	unknownFields protoimpl.UnknownFields

	// public_id is a surrogate key suitable for use in a public API
	// @inject_tag: `gorm:"primary_key"`
	PublicId string `protobuf:"bytes,10,opt,name=public_id,json=publicId,proto3" json:"public_id,omitempty" gorm:"primary_key"`
	// Name of the resource (optional)
	// @inject_tag: `gorm:"default:null"`
	Name string `protobuf:"bytes,20,opt,name=name,proto3" json:"name,omitempty" gorm:"default:null"`
	// Description of the resource (optional)
	// @inject_tag: `gorm:"default:null"`
	Description string `protobuf:"bytes,30,opt,name=description,proto3" json:"description,omitempty" gorm:"default:null"`
	// Address for the worker. This is optional.
	// @inject_tag: `gorm:"default:null"`
	Address string `protobuf:"bytes,40,opt,name=address,proto3" json:"address,omitempty" gorm:"default:null"`
	// The create_time is set by the database.
	// @inject_tag: `gorm:"default:current_timestamp"`
	CreateTime *timestamp.Timestamp `protobuf:"bytes,50,opt,name=create_time,json=createTime,proto3" json:"create_time,omitempty" gorm:"default:current_timestamp"`
	// The update_time is set by the database.
	// @inject_tag: `gorm:"default:current_timestamp"`
	UpdateTime *timestamp.Timestamp `protobuf:"bytes,60,opt,name=update_time,json=updateTime,proto3" json:"update_time,omitempty" gorm:"default:current_timestamp"`
	// The scope_id of the owning scope and must be set.
	// @inject_tag: `gorm:"not_null"`
	ScopeId string `protobuf:"bytes,70,opt,name=scope_id,json=scopeId,proto3" json:"scope_id,omitempty" gorm:"not_null"`
	// version allows optimistic locking of the resource.
	// @inject_tag: `gorm:"default:null"`
	Version uint32 `protobuf:"varint,80,opt,name=version,proto3" json:"version,omitempty" gorm:"default:null"`
}

func (x *Worker) Reset() {
	*x = Worker{}
	if protoimpl.UnsafeEnabled {
		mi := &file_controller_storage_servers_store_v1_worker_proto_msgTypes[0]
		ms := protoimpl.X.MessageStateOf(protoimpl.Pointer(x))
		ms.StoreMessageInfo(mi)
	}
}

func (x *Worker) String() string {
	return protoimpl.X.MessageStringOf(x)
}

func (*Worker) ProtoMessage() {}

func (x *Worker) ProtoReflect() protoreflect.Message {
	mi := &file_controller_storage_servers_store_v1_worker_proto_msgTypes[0]
	if protoimpl.UnsafeEnabled && x != nil {
		ms := protoimpl.X.MessageStateOf(protoimpl.Pointer(x))
		if ms.LoadMessageInfo() == nil {
			ms.StoreMessageInfo(mi)
		}
		return ms
	}
	return mi.MessageOf(x)
}

// Deprecated: Use Worker.ProtoReflect.Descriptor instead.
func (*Worker) Descriptor() ([]byte, []int) {
	return file_controller_storage_servers_store_v1_worker_proto_rawDescGZIP(), []int{0}
}

func (x *Worker) GetPublicId() string {
	if x != nil {
		return x.PublicId
	}
	return ""
}

func (x *Worker) GetName() string {
	if x != nil {
		return x.Name
	}
	return ""
}

func (x *Worker) GetDescription() string {
	if x != nil {
		return x.Description
	}
	return ""
}

func (x *Worker) GetAddress() string {
	if x != nil {
		return x.Address
	}
	return ""
}

func (x *Worker) GetCreateTime() *timestamp.Timestamp {
	if x != nil {
		return x.CreateTime
	}
	return nil
}

func (x *Worker) GetUpdateTime() *timestamp.Timestamp {
	if x != nil {
		return x.UpdateTime
	}
	return nil
}

func (x *Worker) GetScopeId() string {
	if x != nil {
		return x.ScopeId
	}
	return ""
}

func (x *Worker) GetVersion() uint32 {
	if x != nil {
		return x.Version
	}
	return 0
}

// WorkerTag is a tag for a worker.  The primary key is comprised of the
// worker_id, key, value, and source.
type WorkerTag struct {
	state         protoimpl.MessageState
	sizeCache     protoimpl.SizeCache
	unknownFields protoimpl.UnknownFields

<<<<<<< HEAD
	// worker_id is the public key of the worker that this tag is for.
=======
	// worker_id is the public key that key of the worker this tag is for.
>>>>>>> a281d102
	// @inject_tag: `gorm:"primary_key"`
	WorkerId string `protobuf:"bytes,10,opt,name=worker_id,json=workerId,proto3" json:"worker_id,omitempty" gorm:"primary_key"`
	// key is the key of the tag. This must be set.
	// @inject_tag: `gorm:"primary_key"`
	Key string `protobuf:"bytes,20,opt,name=key,proto3" json:"key,omitempty" gorm:"primary_key"`
	// value is the value
	// @inject_tag: `gorm:"primary_key"`
	Value string `protobuf:"bytes,30,opt,name=value,proto3" json:"value,omitempty" gorm:"primary_key"`
	// source is the source of the tag. Either 'configuration' or 'api'.
	// @inject_tag: `gorm:"default:not_null"`
	Source string `protobuf:"bytes,40,opt,name=source,proto3" json:"source,omitempty" gorm:"default:not_null"`
}

func (x *WorkerTag) Reset() {
	*x = WorkerTag{}
	if protoimpl.UnsafeEnabled {
		mi := &file_controller_storage_servers_store_v1_worker_proto_msgTypes[1]
		ms := protoimpl.X.MessageStateOf(protoimpl.Pointer(x))
		ms.StoreMessageInfo(mi)
	}
}

func (x *WorkerTag) String() string {
	return protoimpl.X.MessageStringOf(x)
}

func (*WorkerTag) ProtoMessage() {}

func (x *WorkerTag) ProtoReflect() protoreflect.Message {
	mi := &file_controller_storage_servers_store_v1_worker_proto_msgTypes[1]
	if protoimpl.UnsafeEnabled && x != nil {
		ms := protoimpl.X.MessageStateOf(protoimpl.Pointer(x))
		if ms.LoadMessageInfo() == nil {
			ms.StoreMessageInfo(mi)
		}
		return ms
	}
	return mi.MessageOf(x)
}

// Deprecated: Use WorkerTag.ProtoReflect.Descriptor instead.
func (*WorkerTag) Descriptor() ([]byte, []int) {
	return file_controller_storage_servers_store_v1_worker_proto_rawDescGZIP(), []int{1}
}

func (x *WorkerTag) GetWorkerId() string {
	if x != nil {
		return x.WorkerId
	}
	return ""
}

func (x *WorkerTag) GetKey() string {
	if x != nil {
		return x.Key
	}
	return ""
}

func (x *WorkerTag) GetValue() string {
	if x != nil {
		return x.Value
	}
	return ""
}

func (x *WorkerTag) GetSource() string {
	if x != nil {
		return x.Source
	}
	return ""
}

// WorkerStatus contains the fields that the worker reports to the controller
// in its status  updates.
type WorkerStatus struct {
	state         protoimpl.MessageState
	sizeCache     protoimpl.SizeCache
	unknownFields protoimpl.UnknownFields

<<<<<<< HEAD
	// worker_id is the public key of the worker that this tag is for.
=======
	// worker_id is the public key that key of the worker this tag is for.
>>>>>>> a281d102
	// @inject_tag: `gorm:"primary_key"`
	WorkerId string `protobuf:"bytes,10,opt,name=worker_id,json=workerId,proto3" json:"worker_id,omitempty" gorm:"primary_key"`
	// The create_time is set by the database.
	// @inject_tag: `gorm:"default:current_timestamp"`
	CreateTime *timestamp.Timestamp `protobuf:"bytes,20,opt,name=create_time,json=createTime,proto3" json:"create_time,omitempty" gorm:"default:current_timestamp"`
	// The update_time is set by the database.
	// @inject_tag: `gorm:"default:current_timestamp"`
	UpdateTime *timestamp.Timestamp `protobuf:"bytes,30,opt,name=update_time,json=updateTime,proto3" json:"update_time,omitempty" gorm:"default:current_timestamp"`
	// Name of the resource (optional)
	// @inject_tag: `gorm:"default:null"`
	Name string `protobuf:"bytes,40,opt,name=name,proto3" json:"name,omitempty" gorm:"default:null"`
	// Address for the worker. This must be set.
	// @inject_tag: `gorm:"default:null"`
	Address string `protobuf:"bytes,50,opt,name=address,proto3" json:"address,omitempty" gorm:"default:null"`
}

func (x *WorkerStatus) Reset() {
	*x = WorkerStatus{}
	if protoimpl.UnsafeEnabled {
		mi := &file_controller_storage_servers_store_v1_worker_proto_msgTypes[2]
		ms := protoimpl.X.MessageStateOf(protoimpl.Pointer(x))
		ms.StoreMessageInfo(mi)
	}
}

func (x *WorkerStatus) String() string {
	return protoimpl.X.MessageStringOf(x)
}

func (*WorkerStatus) ProtoMessage() {}

func (x *WorkerStatus) ProtoReflect() protoreflect.Message {
	mi := &file_controller_storage_servers_store_v1_worker_proto_msgTypes[2]
	if protoimpl.UnsafeEnabled && x != nil {
		ms := protoimpl.X.MessageStateOf(protoimpl.Pointer(x))
		if ms.LoadMessageInfo() == nil {
			ms.StoreMessageInfo(mi)
		}
		return ms
	}
	return mi.MessageOf(x)
}

// Deprecated: Use WorkerStatus.ProtoReflect.Descriptor instead.
func (*WorkerStatus) Descriptor() ([]byte, []int) {
	return file_controller_storage_servers_store_v1_worker_proto_rawDescGZIP(), []int{2}
}

func (x *WorkerStatus) GetWorkerId() string {
	if x != nil {
		return x.WorkerId
	}
	return ""
}

func (x *WorkerStatus) GetCreateTime() *timestamp.Timestamp {
	if x != nil {
		return x.CreateTime
	}
	return nil
}

func (x *WorkerStatus) GetUpdateTime() *timestamp.Timestamp {
	if x != nil {
		return x.UpdateTime
	}
	return nil
}

func (x *WorkerStatus) GetName() string {
	if x != nil {
		return x.Name
	}
	return ""
}

func (x *WorkerStatus) GetAddress() string {
	if x != nil {
		return x.Address
	}
	return ""
}

var File_controller_storage_servers_store_v1_worker_proto protoreflect.FileDescriptor

var file_controller_storage_servers_store_v1_worker_proto_rawDesc = []byte{
	0x0a, 0x30, 0x63, 0x6f, 0x6e, 0x74, 0x72, 0x6f, 0x6c, 0x6c, 0x65, 0x72, 0x2f, 0x73, 0x74, 0x6f,
	0x72, 0x61, 0x67, 0x65, 0x2f, 0x73, 0x65, 0x72, 0x76, 0x65, 0x72, 0x73, 0x2f, 0x73, 0x74, 0x6f,
	0x72, 0x65, 0x2f, 0x76, 0x31, 0x2f, 0x77, 0x6f, 0x72, 0x6b, 0x65, 0x72, 0x2e, 0x70, 0x72, 0x6f,
	0x74, 0x6f, 0x12, 0x23, 0x63, 0x6f, 0x6e, 0x74, 0x72, 0x6f, 0x6c, 0x6c, 0x65, 0x72, 0x2e, 0x73,
	0x74, 0x6f, 0x72, 0x61, 0x67, 0x65, 0x2e, 0x73, 0x65, 0x72, 0x76, 0x65, 0x72, 0x73, 0x2e, 0x73,
	0x74, 0x6f, 0x72, 0x65, 0x2e, 0x76, 0x31, 0x1a, 0x2f, 0x63, 0x6f, 0x6e, 0x74, 0x72, 0x6f, 0x6c,
	0x6c, 0x65, 0x72, 0x2f, 0x73, 0x74, 0x6f, 0x72, 0x61, 0x67, 0x65, 0x2f, 0x74, 0x69, 0x6d, 0x65,
	0x73, 0x74, 0x61, 0x6d, 0x70, 0x2f, 0x76, 0x31, 0x2f, 0x74, 0x69, 0x6d, 0x65, 0x73, 0x74, 0x61,
	0x6d, 0x70, 0x2e, 0x70, 0x72, 0x6f, 0x74, 0x6f, 0x22, 0xc4, 0x02, 0x0a, 0x06, 0x57, 0x6f, 0x72,
	0x6b, 0x65, 0x72, 0x12, 0x1b, 0x0a, 0x09, 0x70, 0x75, 0x62, 0x6c, 0x69, 0x63, 0x5f, 0x69, 0x64,
	0x18, 0x0a, 0x20, 0x01, 0x28, 0x09, 0x52, 0x08, 0x70, 0x75, 0x62, 0x6c, 0x69, 0x63, 0x49, 0x64,
	0x12, 0x12, 0x0a, 0x04, 0x6e, 0x61, 0x6d, 0x65, 0x18, 0x14, 0x20, 0x01, 0x28, 0x09, 0x52, 0x04,
	0x6e, 0x61, 0x6d, 0x65, 0x12, 0x20, 0x0a, 0x0b, 0x64, 0x65, 0x73, 0x63, 0x72, 0x69, 0x70, 0x74,
	0x69, 0x6f, 0x6e, 0x18, 0x1e, 0x20, 0x01, 0x28, 0x09, 0x52, 0x0b, 0x64, 0x65, 0x73, 0x63, 0x72,
	0x69, 0x70, 0x74, 0x69, 0x6f, 0x6e, 0x12, 0x18, 0x0a, 0x07, 0x61, 0x64, 0x64, 0x72, 0x65, 0x73,
	0x73, 0x18, 0x28, 0x20, 0x01, 0x28, 0x09, 0x52, 0x07, 0x61, 0x64, 0x64, 0x72, 0x65, 0x73, 0x73,
	0x12, 0x4b, 0x0a, 0x0b, 0x63, 0x72, 0x65, 0x61, 0x74, 0x65, 0x5f, 0x74, 0x69, 0x6d, 0x65, 0x18,
	0x32, 0x20, 0x01, 0x28, 0x0b, 0x32, 0x2a, 0x2e, 0x63, 0x6f, 0x6e, 0x74, 0x72, 0x6f, 0x6c, 0x6c,
	0x65, 0x72, 0x2e, 0x73, 0x74, 0x6f, 0x72, 0x61, 0x67, 0x65, 0x2e, 0x74, 0x69, 0x6d, 0x65, 0x73,
	0x74, 0x61, 0x6d, 0x70, 0x2e, 0x76, 0x31, 0x2e, 0x54, 0x69, 0x6d, 0x65, 0x73, 0x74, 0x61, 0x6d,
	0x70, 0x52, 0x0a, 0x63, 0x72, 0x65, 0x61, 0x74, 0x65, 0x54, 0x69, 0x6d, 0x65, 0x12, 0x4b, 0x0a,
	0x0b, 0x75, 0x70, 0x64, 0x61, 0x74, 0x65, 0x5f, 0x74, 0x69, 0x6d, 0x65, 0x18, 0x3c, 0x20, 0x01,
	0x28, 0x0b, 0x32, 0x2a, 0x2e, 0x63, 0x6f, 0x6e, 0x74, 0x72, 0x6f, 0x6c, 0x6c, 0x65, 0x72, 0x2e,
	0x73, 0x74, 0x6f, 0x72, 0x61, 0x67, 0x65, 0x2e, 0x74, 0x69, 0x6d, 0x65, 0x73, 0x74, 0x61, 0x6d,
	0x70, 0x2e, 0x76, 0x31, 0x2e, 0x54, 0x69, 0x6d, 0x65, 0x73, 0x74, 0x61, 0x6d, 0x70, 0x52, 0x0a,
	0x75, 0x70, 0x64, 0x61, 0x74, 0x65, 0x54, 0x69, 0x6d, 0x65, 0x12, 0x19, 0x0a, 0x08, 0x73, 0x63,
	0x6f, 0x70, 0x65, 0x5f, 0x69, 0x64, 0x18, 0x46, 0x20, 0x01, 0x28, 0x09, 0x52, 0x07, 0x73, 0x63,
	0x6f, 0x70, 0x65, 0x49, 0x64, 0x12, 0x18, 0x0a, 0x07, 0x76, 0x65, 0x72, 0x73, 0x69, 0x6f, 0x6e,
	0x18, 0x50, 0x20, 0x01, 0x28, 0x0d, 0x52, 0x07, 0x76, 0x65, 0x72, 0x73, 0x69, 0x6f, 0x6e, 0x22,
	0x68, 0x0a, 0x09, 0x57, 0x6f, 0x72, 0x6b, 0x65, 0x72, 0x54, 0x61, 0x67, 0x12, 0x1b, 0x0a, 0x09,
	0x77, 0x6f, 0x72, 0x6b, 0x65, 0x72, 0x5f, 0x69, 0x64, 0x18, 0x0a, 0x20, 0x01, 0x28, 0x09, 0x52,
	0x08, 0x77, 0x6f, 0x72, 0x6b, 0x65, 0x72, 0x49, 0x64, 0x12, 0x10, 0x0a, 0x03, 0x6b, 0x65, 0x79,
	0x18, 0x14, 0x20, 0x01, 0x28, 0x09, 0x52, 0x03, 0x6b, 0x65, 0x79, 0x12, 0x14, 0x0a, 0x05, 0x76,
	0x61, 0x6c, 0x75, 0x65, 0x18, 0x1e, 0x20, 0x01, 0x28, 0x09, 0x52, 0x05, 0x76, 0x61, 0x6c, 0x75,
	0x65, 0x12, 0x16, 0x0a, 0x06, 0x73, 0x6f, 0x75, 0x72, 0x63, 0x65, 0x18, 0x28, 0x20, 0x01, 0x28,
	0x09, 0x52, 0x06, 0x73, 0x6f, 0x75, 0x72, 0x63, 0x65, 0x22, 0xf3, 0x01, 0x0a, 0x0c, 0x57, 0x6f,
	0x72, 0x6b, 0x65, 0x72, 0x53, 0x74, 0x61, 0x74, 0x75, 0x73, 0x12, 0x1b, 0x0a, 0x09, 0x77, 0x6f,
	0x72, 0x6b, 0x65, 0x72, 0x5f, 0x69, 0x64, 0x18, 0x0a, 0x20, 0x01, 0x28, 0x09, 0x52, 0x08, 0x77,
	0x6f, 0x72, 0x6b, 0x65, 0x72, 0x49, 0x64, 0x12, 0x4b, 0x0a, 0x0b, 0x63, 0x72, 0x65, 0x61, 0x74,
	0x65, 0x5f, 0x74, 0x69, 0x6d, 0x65, 0x18, 0x14, 0x20, 0x01, 0x28, 0x0b, 0x32, 0x2a, 0x2e, 0x63,
	0x6f, 0x6e, 0x74, 0x72, 0x6f, 0x6c, 0x6c, 0x65, 0x72, 0x2e, 0x73, 0x74, 0x6f, 0x72, 0x61, 0x67,
	0x65, 0x2e, 0x74, 0x69, 0x6d, 0x65, 0x73, 0x74, 0x61, 0x6d, 0x70, 0x2e, 0x76, 0x31, 0x2e, 0x54,
	0x69, 0x6d, 0x65, 0x73, 0x74, 0x61, 0x6d, 0x70, 0x52, 0x0a, 0x63, 0x72, 0x65, 0x61, 0x74, 0x65,
	0x54, 0x69, 0x6d, 0x65, 0x12, 0x4b, 0x0a, 0x0b, 0x75, 0x70, 0x64, 0x61, 0x74, 0x65, 0x5f, 0x74,
	0x69, 0x6d, 0x65, 0x18, 0x1e, 0x20, 0x01, 0x28, 0x0b, 0x32, 0x2a, 0x2e, 0x63, 0x6f, 0x6e, 0x74,
	0x72, 0x6f, 0x6c, 0x6c, 0x65, 0x72, 0x2e, 0x73, 0x74, 0x6f, 0x72, 0x61, 0x67, 0x65, 0x2e, 0x74,
	0x69, 0x6d, 0x65, 0x73, 0x74, 0x61, 0x6d, 0x70, 0x2e, 0x76, 0x31, 0x2e, 0x54, 0x69, 0x6d, 0x65,
	0x73, 0x74, 0x61, 0x6d, 0x70, 0x52, 0x0a, 0x75, 0x70, 0x64, 0x61, 0x74, 0x65, 0x54, 0x69, 0x6d,
	0x65, 0x12, 0x12, 0x0a, 0x04, 0x6e, 0x61, 0x6d, 0x65, 0x18, 0x28, 0x20, 0x01, 0x28, 0x09, 0x52,
	0x04, 0x6e, 0x61, 0x6d, 0x65, 0x12, 0x18, 0x0a, 0x07, 0x61, 0x64, 0x64, 0x72, 0x65, 0x73, 0x73,
	0x18, 0x32, 0x20, 0x01, 0x28, 0x09, 0x52, 0x07, 0x61, 0x64, 0x64, 0x72, 0x65, 0x73, 0x73, 0x42,
	0x3c, 0x5a, 0x3a, 0x67, 0x69, 0x74, 0x68, 0x75, 0x62, 0x2e, 0x63, 0x6f, 0x6d, 0x2f, 0x68, 0x61,
	0x73, 0x68, 0x69, 0x63, 0x6f, 0x72, 0x70, 0x2f, 0x62, 0x6f, 0x75, 0x6e, 0x64, 0x61, 0x72, 0x79,
	0x2f, 0x69, 0x6e, 0x74, 0x65, 0x72, 0x6e, 0x61, 0x6c, 0x2f, 0x73, 0x65, 0x72, 0x76, 0x65, 0x72,
	0x73, 0x2f, 0x73, 0x74, 0x6f, 0x72, 0x65, 0x3b, 0x73, 0x74, 0x6f, 0x72, 0x65, 0x62, 0x06, 0x70,
	0x72, 0x6f, 0x74, 0x6f, 0x33,
}

var (
	file_controller_storage_servers_store_v1_worker_proto_rawDescOnce sync.Once
	file_controller_storage_servers_store_v1_worker_proto_rawDescData = file_controller_storage_servers_store_v1_worker_proto_rawDesc
)

func file_controller_storage_servers_store_v1_worker_proto_rawDescGZIP() []byte {
	file_controller_storage_servers_store_v1_worker_proto_rawDescOnce.Do(func() {
		file_controller_storage_servers_store_v1_worker_proto_rawDescData = protoimpl.X.CompressGZIP(file_controller_storage_servers_store_v1_worker_proto_rawDescData)
	})
	return file_controller_storage_servers_store_v1_worker_proto_rawDescData
}

var file_controller_storage_servers_store_v1_worker_proto_msgTypes = make([]protoimpl.MessageInfo, 3)
var file_controller_storage_servers_store_v1_worker_proto_goTypes = []interface{}{
	(*Worker)(nil),              // 0: controller.storage.servers.store.v1.Worker
	(*WorkerTag)(nil),           // 1: controller.storage.servers.store.v1.WorkerTag
	(*WorkerStatus)(nil),        // 2: controller.storage.servers.store.v1.WorkerStatus
	(*timestamp.Timestamp)(nil), // 3: controller.storage.timestamp.v1.Timestamp
}
var file_controller_storage_servers_store_v1_worker_proto_depIdxs = []int32{
	3, // 0: controller.storage.servers.store.v1.Worker.create_time:type_name -> controller.storage.timestamp.v1.Timestamp
	3, // 1: controller.storage.servers.store.v1.Worker.update_time:type_name -> controller.storage.timestamp.v1.Timestamp
	3, // 2: controller.storage.servers.store.v1.WorkerStatus.create_time:type_name -> controller.storage.timestamp.v1.Timestamp
	3, // 3: controller.storage.servers.store.v1.WorkerStatus.update_time:type_name -> controller.storage.timestamp.v1.Timestamp
	4, // [4:4] is the sub-list for method output_type
	4, // [4:4] is the sub-list for method input_type
	4, // [4:4] is the sub-list for extension type_name
	4, // [4:4] is the sub-list for extension extendee
	0, // [0:4] is the sub-list for field type_name
}

func init() { file_controller_storage_servers_store_v1_worker_proto_init() }
func file_controller_storage_servers_store_v1_worker_proto_init() {
	if File_controller_storage_servers_store_v1_worker_proto != nil {
		return
	}
	if !protoimpl.UnsafeEnabled {
		file_controller_storage_servers_store_v1_worker_proto_msgTypes[0].Exporter = func(v interface{}, i int) interface{} {
			switch v := v.(*Worker); i {
			case 0:
				return &v.state
			case 1:
				return &v.sizeCache
			case 2:
				return &v.unknownFields
			default:
				return nil
			}
		}
		file_controller_storage_servers_store_v1_worker_proto_msgTypes[1].Exporter = func(v interface{}, i int) interface{} {
			switch v := v.(*WorkerTag); i {
			case 0:
				return &v.state
			case 1:
				return &v.sizeCache
			case 2:
				return &v.unknownFields
			default:
				return nil
			}
		}
		file_controller_storage_servers_store_v1_worker_proto_msgTypes[2].Exporter = func(v interface{}, i int) interface{} {
			switch v := v.(*WorkerStatus); i {
			case 0:
				return &v.state
			case 1:
				return &v.sizeCache
			case 2:
				return &v.unknownFields
			default:
				return nil
			}
		}
	}
	type x struct{}
	out := protoimpl.TypeBuilder{
		File: protoimpl.DescBuilder{
			GoPackagePath: reflect.TypeOf(x{}).PkgPath(),
			RawDescriptor: file_controller_storage_servers_store_v1_worker_proto_rawDesc,
			NumEnums:      0,
			NumMessages:   3,
			NumExtensions: 0,
			NumServices:   0,
		},
		GoTypes:           file_controller_storage_servers_store_v1_worker_proto_goTypes,
		DependencyIndexes: file_controller_storage_servers_store_v1_worker_proto_depIdxs,
		MessageInfos:      file_controller_storage_servers_store_v1_worker_proto_msgTypes,
	}.Build()
	File_controller_storage_servers_store_v1_worker_proto = out.File
	file_controller_storage_servers_store_v1_worker_proto_rawDesc = nil
	file_controller_storage_servers_store_v1_worker_proto_goTypes = nil
	file_controller_storage_servers_store_v1_worker_proto_depIdxs = nil
}<|MERGE_RESOLUTION|>--- conflicted
+++ resolved
@@ -148,11 +148,7 @@
 	sizeCache     protoimpl.SizeCache
 	unknownFields protoimpl.UnknownFields
 
-<<<<<<< HEAD
-	// worker_id is the public key of the worker that this tag is for.
-=======
 	// worker_id is the public key that key of the worker this tag is for.
->>>>>>> a281d102
 	// @inject_tag: `gorm:"primary_key"`
 	WorkerId string `protobuf:"bytes,10,opt,name=worker_id,json=workerId,proto3" json:"worker_id,omitempty" gorm:"primary_key"`
 	// key is the key of the tag. This must be set.
@@ -233,11 +229,7 @@
 	sizeCache     protoimpl.SizeCache
 	unknownFields protoimpl.UnknownFields
 
-<<<<<<< HEAD
-	// worker_id is the public key of the worker that this tag is for.
-=======
 	// worker_id is the public key that key of the worker this tag is for.
->>>>>>> a281d102
 	// @inject_tag: `gorm:"primary_key"`
 	WorkerId string `protobuf:"bytes,10,opt,name=worker_id,json=workerId,proto3" json:"worker_id,omitempty" gorm:"primary_key"`
 	// The create_time is set by the database.
